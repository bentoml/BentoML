--- conflicted
+++ resolved
@@ -1,9 +1,6 @@
-<<<<<<< HEAD
 # type: ignore[reportUnusedFunction]
 import typing as t
-=======
 import sys
->>>>>>> 4d76cefd
 
 import click
 
