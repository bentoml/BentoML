--- conflicted
+++ resolved
@@ -42,11 +42,6 @@
 
 logger = logging.getLogger(__name__)
 
-<<<<<<< HEAD
-=======
-PYTHON_VERSION = f"{pyver.major}.{pyver.minor}"
-PYTHON_FULL_VERSION = f"{pyver.major}.{pyver.minor}.{pyver.micro}"
->>>>>>> ce0c9af3
 
 # Docker defaults
 DEFAULT_CUDA_VERSION = "11.6.2"
@@ -364,30 +359,14 @@
             if self.pip is not None:
                 deps_list.append(dict(pip=self.pip))  # type: ignore
 
-<<<<<<< HEAD
-            return
-
-        deps_list = [] if self.dependencies is None else self.dependencies
-        if self.pip is not None:
-            deps_list.append({"pip": self.pip})
-
-        if deps_list:
-            yaml_content = {
-                "dependencies": deps_list,
-                "channels": ["defaults"] if self.channels is None else self.channels,
-            }
-
-            with bento_fs.open(fs.path.join(conda_folder, "environment.yml"), "w") as f:
-=======
             if not deps_list:
                 return
 
             yaml_content = dict(dependencies=deps_list)
             yaml_content["channels"] = self.channels
             with bento_fs.open(
-                fs.path.join(conda_folder, CONDA_ENV_YAML_FILE_NAME), "w"
+                fs.path.combine(conda_folder, CONDA_ENV_YAML_FILE_NAME), "w"
             ) as f:
->>>>>>> ce0c9af3
                 yaml.dump(yaml_content, f)
 
     def with_defaults(self) -> "CondaOptions":
