import os

import pytest

import bentoml
from bentoml._internal.bento import BentoStore


@pytest.mark.usefixtures("change_test_dir")
def test_create_simplebento(tmpdir):
    bento_store = BentoStore(tmpdir)

    bentoml.build(
        "simplebento.py:svc",
        version="1.0",
        build_ctx="./simplebento",
<<<<<<< HEAD
        models=[],
=======
        description="simple bento",
        additional_models=[],
>>>>>>> d15b269c
        # models=['iris_classifier:v123'],
        include=["*.py", "config.json", "somefile", "*dir*"],
        exclude=[
            "*.storage",
            "/somefile",
        ],  # + anything specified in .bentoml_ignore file
        env=dict(
            # pip_install=bentoml.utils.find_required_pypi_packages(svc),
            conda="./environment.yaml",
            docker={
                # "base_image": bentoml.utils.builtin_docker_image("slim", gpu=True),
                "setup_script": "./setup_docker_container.sh",
            },
        ),
        labels={
            "team": "foo",
            "dataset_version": "abc",
            "framework": "pytorch",
        },
        _bento_store=bento_store,
    )

    test_path = os.path.join(tmpdir)
    assert set(os.listdir(test_path)) == set(["test.simplebento"])
    test_path = os.path.join(test_path, "test.simplebento")
    assert set(os.listdir(test_path)) == set(["latest", "1.0"])
    test_path = os.path.join(test_path, "1.0")
    assert set(os.listdir(test_path)) == set(
        [
            "bento.yaml",
            "apis",
            "README.md",
            "test.simplebento",
            "env",
        ]
    )
    test_path = os.path.join(test_path, "test.simplebento")
    assert set(os.listdir(test_path)) == set(["simplebento.py", "subdir"])
    assert set(os.listdir(os.path.join(test_path, "subdir"))) == set(["somefile"])<|MERGE_RESOLUTION|>--- conflicted
+++ resolved
@@ -14,13 +14,7 @@
         "simplebento.py:svc",
         version="1.0",
         build_ctx="./simplebento",
-<<<<<<< HEAD
-        models=[],
-=======
-        description="simple bento",
         additional_models=[],
->>>>>>> d15b269c
-        # models=['iris_classifier:v123'],
         include=["*.py", "config.json", "somefile", "*dir*"],
         exclude=[
             "*.storage",
