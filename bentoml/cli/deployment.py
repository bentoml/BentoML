--- conflicted
+++ resolved
@@ -135,12 +135,8 @@
     )
     @click.option(
         '--instance-count',
-<<<<<<< HEAD
         help='Number of instance will be used. For platform: AWS SageMaker',
-=======
-        help='Number of instance will be used. For platform: AWS_SageMaker',
         type=click.INT,
->>>>>>> bdf41394
     )
     @click.option(
         '--api-name',
