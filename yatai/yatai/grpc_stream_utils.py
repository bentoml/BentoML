--- conflicted
+++ resolved
@@ -1,12 +1,9 @@
 import io
 import os
 import tarfile
-<<<<<<< HEAD
+
 from yatai.proto.repository_pb2 import UploadBentoRequest, DownloadBentoResponse
-=======
->>>>>>> 741667bc
 
-from yatai.yatai.proto.repository_pb2 import DownloadBentoResponse, UploadBentoRequest
 
 DEFAULT_FILE_CHUNK_SIZE = 1024 * 8
 
