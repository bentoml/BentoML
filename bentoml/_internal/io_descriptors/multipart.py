--- conflicted
+++ resolved
@@ -5,16 +5,12 @@
 from multipart.multipart import parse_options_header
 from starlette.responses import Response
 
-from .base import IODescriptor
-from ...exceptions import InvalidArgument, BentoMLException
+from ...exceptions import BentoMLException, InvalidArgument
 from ..utils.formparser import (
+    concat_to_multipart_responses,
     populate_multipart_requests,
-    concat_to_multipart_responses,
 )
-<<<<<<< HEAD
-=======
 from .base import IODescriptor, IOType
->>>>>>> 3948fb2c
 
 if TYPE_CHECKING:
     # noqa: F811
@@ -25,12 +21,6 @@
     from .pandas import PandasDataFrame, PandasSeries
     from .text import Text
 
-<<<<<<< HEAD
-    from .json import JSONType  # noqa
-    from .image import ImageType  # noqa
-    from ..types import FileLike  # noqa
-=======
->>>>>>> 3948fb2c
 
 MultipartIO = t.Dict[str, IOType]
 
@@ -141,9 +131,7 @@
     def openapi_schema_type(self) -> t.Dict[str, t.Any]:
         return {
             "type": "object",
-            "properties": {
-                k: io.openapi_schema_type() for k, io in self._inputs.items()
-            },
+            "properties": {k: io.openapi_schema_type() for k, io in self._inputs.items()},
         }
 
     def openapi_request_schema(self) -> t.Dict[str, t.Any]:
