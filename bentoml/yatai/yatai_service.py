import atexit
import logging
import os
import subprocess
import time
from concurrent import futures

import certifi
import click
import grpc

from bentoml import config
from bentoml.configuration import get_debug_mode
from bentoml.exceptions import BentoMLException
from bentoml.yatai.client.interceptor import header_client_interceptor
from bentoml.yatai.proto.yatai_service_pb2_grpc import add_YataiServicer_to_server
from bentoml.yatai.utils import ensure_node_available_or_raise, parse_grpc_url


def get_yatai_service(
    channel_address=None,
    access_token=None,
    db_url=None,
    repo_base_url=None,
    s3_endpoint_url=None,
    default_namespace=None,
):
    channel_address = channel_address or config('yatai_service').get('url')
    access_token = access_token or config('yatai_service').get('access_token')
    channel_address = channel_address.strip()
    if channel_address:
        from bentoml.yatai.proto.yatai_service_pb2_grpc import YataiStub

        if any([db_url, repo_base_url, s3_endpoint_url, default_namespace]):
            logger.warning(
                "Using remote YataiService at `%s`, local YataiService configs "
                "including db_url, repo_base_url, s3_endpoint_url and default_namespace"
                "will all be ignored.",
                channel_address,
            )

        logger.debug("Connecting YataiService gRPC server at: %s", channel_address)
        scheme, addr = parse_grpc_url(channel_address)
        header_adder_interceptor = header_client_interceptor.header_adder_interceptor(
            'access_token', access_token
        )
        if scheme in ('grpcs', 'https'):
            tls_root_ca_cert = (
                config().get('yatai_service', 'tls_root_ca_cert')
                # Adding also prev. name to ensure that old configurations do not break.
                or config().get('yatai_service', 'client_certificate_file')
                or certifi.where()  # default: Mozilla ca cert
            )
<<<<<<< HEAD
            tls_client_key = config().get('yatai_service', 'tls_client_key') or None
            tls_client_cert = config().get('yatai_service', 'tls_client_cert') or None
            with open(tls_root_ca_cert, 'rb') as fb:
                ca_cert = fb.read()
            if tls_client_key:
                with open(tls_client_key, 'rb') as fb:
                    tls_client_key = fb.read()
            if tls_client_cert:
                with open(tls_client_cert, 'rb') as fb:
                    tls_client_cert = fb.read()
            credentials = grpc.ssl_channel_credentials(
                ca_cert, tls_client_key, tls_client_cert
            )
            channel = grpc.secure_channel(addr, credentials)
=======
            with open(client_cacert_path, 'rb') as ca_cert_file:
                ca_cert = ca_cert_file.read()
            credentials = grpc.ssl_channel_credentials(ca_cert, None, None)
            channel = grpc.intercept_channel(
                grpc.secure_channel(addr, credentials), header_adder_interceptor
            )
>>>>>>> babb1842
        else:
            channel = grpc.intercept_channel(
                grpc.insecure_channel(addr), header_adder_interceptor
            )
        return YataiStub(channel)
    else:
        from bentoml.yatai.yatai_service_impl import YataiService

        logger.debug("Creating local YataiService instance")
        return YataiService(
            db_url=db_url,
            repo_base_url=repo_base_url,
            s3_endpoint_url=s3_endpoint_url,
            default_namespace=default_namespace,
        )


def start_yatai_service_grpc_server(
    db_url, repo_base_url, grpc_port, ui_port, with_ui, s3_endpoint_url, base_url
):
    from bentoml.yatai.yatai_service_impl import YataiService

    yatai_service = YataiService(
        db_url=db_url, repo_base_url=repo_base_url, s3_endpoint_url=s3_endpoint_url,
    )
    server = grpc.server(futures.ThreadPoolExecutor(max_workers=10))
    add_YataiServicer_to_server(yatai_service, server)
    debug_mode = get_debug_mode()
    if debug_mode:
        try:
            logger.debug('Enabling gRPC server reflection for debugging')
            from grpc_reflection.v1alpha import reflection
            from bentoml.yatai.proto import yatai_service_pb2

            SERVICE_NAMES = (
                yatai_service_pb2.DESCRIPTOR.services_by_name['Yatai'].full_name,
                reflection.SERVICE_NAME,
            )
            reflection.enable_server_reflection(SERVICE_NAMES, server)
        except ImportError:
            logger.debug(
                'Failed enabling gRPC server reflection, missing required package: '
                '"pip install grpcio-reflection"'
            )
    server.add_insecure_port(f'[::]:{grpc_port}')
    server.start()
    if with_ui:
        web_ui_log_path = os.path.join(
            config("logging").get("BASE_LOG_DIR"),
            config('logging').get("yatai_web_server_log_filename"),
        )

        ensure_node_available_or_raise()
        yatai_grpc_server_address = f'localhost:{grpc_port}'
        async_start_yatai_service_web_ui(
            yatai_grpc_server_address, ui_port, web_ui_log_path, debug_mode, base_url
        )

    # We don't import _echo function from click_utils because of circular dep
    click.echo(
        f'* Starting BentoML YataiService gRPC Server\n'
        f'* Debug mode: { "on" if debug_mode else "off"}\n'
        f'''* Web UI: {f"running on http://127.0.0.1:{ui_port}/{base_url}"
        if (with_ui and base_url!=".")
        else f"running on http://127.0.0.1:{ui_port}" if with_ui else "off"}\n'''
        f'* Running on 127.0.0.1:{grpc_port} (Press CTRL+C to quit)\n'
        f'* Usage:\n'
        f'*  Set config: `bentoml config set yatai_service.url=127.0.0.1:{grpc_port}`\n'
        f'*  Set env var: `export BENTOML__YATAI_SERVICE__URL=127.0.0.1:{grpc_port}`\n'
        f'* Help and instructions: '
        f'https://docs.bentoml.org/en/latest/guides/yatai_service.html\n'
        f'{f"* Web server log can be found here: {web_ui_log_path}" if with_ui else ""}'
    )

    try:
        while True:
            time.sleep(_ONE_DAY_IN_SECONDS)
    except KeyboardInterrupt:
        logger.info("Terminating YataiService gRPC server..")
        server.stop(grace=None)


def _is_web_server_debug_tools_available(root_dir):
    return (
        os.path.exists(os.path.join(root_dir, 'node_modules/.bin', 'concurrently'))
        and os.path.exists(os.path.join(root_dir, 'node_modules/.bin', 'ts-node'))
        and os.path.exists(os.path.join(root_dir, 'node_modules/.bin', 'nodemon'))
    )


def async_start_yatai_service_web_ui(
    yatai_server_address, ui_port, base_log_path, debug_mode, web_prefix_path
):
    if ui_port is not None:
        ui_port = ui_port if isinstance(ui_port, str) else str(ui_port)
    web_ui_dir = os.path.abspath(os.path.join(os.path.dirname(__file__), 'web'))
    if debug_mode:
        # Only when src/index.ts exists, we will run dev (nodemon)
        if os.path.exists(
            os.path.join(web_ui_dir, 'src/index.ts')
        ) and _is_web_server_debug_tools_available(web_ui_dir):
            web_ui_command = [
                'npm',
                'run',
                'dev',
                '--',
                yatai_server_address,
                ui_port,
                base_log_path,
                web_prefix_path,
            ]
        else:
            web_ui_command = [
                'node',
                'dist/bundle.js',
                yatai_server_address,
                ui_port,
                base_log_path,
                web_prefix_path,
            ]
    else:
        if not os.path.exists(os.path.join(web_ui_dir, 'dist', 'bundle.js')):
            raise BentoMLException(
                'Yatai web client built is missing. '
                'Please run `npm run build` in the bentoml/yatai/web directory '
                'and then try again'
            )
        web_ui_command = [
            'node',
            'dist/bundle.js',
            yatai_server_address,
            ui_port,
            base_log_path,
            web_prefix_path,
        ]

    web_proc = subprocess.Popen(
        web_ui_command, stdout=subprocess.PIPE, stderr=subprocess.PIPE, cwd=web_ui_dir
    )

    is_web_proc_running = web_proc.poll() is None
    if not is_web_proc_running:
        web_proc_output = web_proc.stdout.read().decode('utf-8')
        logger.error(f'return code: {web_proc.returncode} {web_proc_output}')
        raise BentoMLException('Yatai web ui did not start properly')

    atexit.register(web_proc.terminate)


_ONE_DAY_IN_SECONDS = 60 * 60 * 24
logger = logging.getLogger(__name__)<|MERGE_RESOLUTION|>--- conflicted
+++ resolved
@@ -51,7 +51,6 @@
                 or config().get('yatai_service', 'client_certificate_file')
                 or certifi.where()  # default: Mozilla ca cert
             )
-<<<<<<< HEAD
             tls_client_key = config().get('yatai_service', 'tls_client_key') or None
             tls_client_cert = config().get('yatai_service', 'tls_client_cert') or None
             with open(tls_root_ca_cert, 'rb') as fb:
@@ -65,15 +64,9 @@
             credentials = grpc.ssl_channel_credentials(
                 ca_cert, tls_client_key, tls_client_cert
             )
-            channel = grpc.secure_channel(addr, credentials)
-=======
-            with open(client_cacert_path, 'rb') as ca_cert_file:
-                ca_cert = ca_cert_file.read()
-            credentials = grpc.ssl_channel_credentials(ca_cert, None, None)
             channel = grpc.intercept_channel(
                 grpc.secure_channel(addr, credentials), header_adder_interceptor
             )
->>>>>>> babb1842
         else:
             channel = grpc.intercept_channel(
                 grpc.insecure_channel(addr), header_adder_interceptor
