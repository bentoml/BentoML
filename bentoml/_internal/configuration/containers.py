--- conflicted
+++ resolved
@@ -18,11 +18,8 @@
     from ..server.marshal.marshal import MarshalApp
 
 LOGGER = logging.getLogger(__name__)
-<<<<<<< HEAD
+
 SYSTEM_HOME = os.path.expanduser("~")
-=======
-SYSTEM_HOME = os.path.expanduser('~')
->>>>>>> 3f889619
 
 SCHEMA = Schema(
     {
@@ -228,13 +225,7 @@
 
     bentoml_home = providers.Factory(
         lambda: expand_env_var(
-<<<<<<< HEAD
             os.environ.get("BENTOML_HOME", os.path.join(SYSTEM_HOME, "bentoml"))
-=======
-            os.environ.get(
-                "BENTOML_HOME", os.path.join(SYSTEM_HOME, "bentoml")
-            )
->>>>>>> 3f889619
         )
     )
 
