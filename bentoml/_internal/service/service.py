import logging
import sys
import typing as t
from typing import TYPE_CHECKING

from ...exceptions import BentoMLException
from ..io_descriptors import IODescriptor
from ..runner import Runner
from ..types import Tag
from ..utils.validation import validate_tag_str
from .inference_api import InferenceAPI

if TYPE_CHECKING:
    from starlette.applications import Starlette
    from starlette.middleware import Middleware
    from starlette.types import ASGIApp

<<<<<<< HEAD
=======
    from ..bento.bento import Bento

>>>>>>> 53951107
WSGI_APP = t.Callable[
    [t.Callable[..., t.Any], t.Mapping[str, t.Any]], t.Iterable[bytes]
]

logger = logging.getLogger(__name__)


class Service:
    """The service definition is the manifestation of the Service Oriented Architecture
    and the core building block in BentoML where users define the service runtime
    architecture and model serving logic.

    A BentoML service is defined via instantiate this Service class. When creating a
    Service instance, user must provide a Service name and list of runners that are
    required by this Service. The instance can then be used to define InferenceAPIs via
    the `api` decorator.
    """

    _apis: t.Dict[str, InferenceAPI] = {}
    _runners: t.Dict[str, Runner] = {}

    # Name of the service, it is a required parameter for __init__
    name: str
    # Tag/Bento/Version are only applicable if the service was load from a bento
    tag: t.Optional[Tag] = None
    bento: "t.Optional[Bento]" = None
    version: t.Optional[str] = None
    # Working dir of the service, set when the service was load from a bento
    _working_dir: t.Optional[str] = None
    # Import path set by .loader.import_service method
    _import_str: t.Optional[str] = None

    def __init__(self, name: str, runners: t.Optional[t.List[Runner]] = None):
        lower_name = name.lower()

        if name != lower_name:
            logger.warning(f"converting {name} to lowercase: {lower_name}")

        # Service name must be a valid dns1123 subdomain string
        validate_tag_str(lower_name)
        self.name = lower_name

        if runners is not None:
            assert all(
                isinstance(r, Runner) for r in runners
            ), "Service runners list must only contain runner instances"
            self._runners = {r.name: r for r in runners}

        self._mount_apps: t.List[t.Tuple[t.Union["ASGIApp", WSGI_APP], str, str]] = []
        self._middlewares: t.List[t.Tuple[t.Type["Middleware"], t.Any]] = []

    def _on_asgi_app_startup(self) -> None:
        # TODO: initialize Local Runner instances or Runner Clients here
        # TODO(P1): add `@svc.on_startup` decorator for adding user-defined hook
        pass

    def _on_asgi_app_shutdown(self) -> None:
        # TODO(P1): add `@svc.on_shutdown` decorator for adding user-defined hook
        pass

    def __del__(self):
        # working dir was added to sys.path in the .loader.import_service function
        if self._working_dir and sys.path:
            sys.path.remove(self._working_dir)

    C = t.TypeVar("C", bound=t.Callable)

    def api(
        self,
<<<<<<< HEAD
        input: IODescriptor[t.Any],  # noqa
=======
        input: IODescriptor[t.Any],
>>>>>>> 53951107
        output: IODescriptor[t.Any],
        name: t.Optional[str] = None,
        doc: t.Optional[str] = None,
        route: t.Optional[str] = None,
<<<<<<< HEAD
    ) -> t.Callable[[t.Callable[..., t.Any]], t.Callable[..., t.Any]]:
        """Decorator for adding InferenceAPI to this service"""

        def decorator(func: t.Callable[..., t.Any]) -> t.Callable[..., t.Any]:
=======
    ) -> t.Callable[[C], C]:
        """Decorator for adding InferenceAPI to this service"""

        D = t.TypeVar("D", bound=t.Callable)

        def decorator(func: D) -> D:
>>>>>>> 53951107
            self._add_inference_api(func, input, output, name, doc, route)
            return func

        return decorator

    def _add_inference_api(
        self,
        func: t.Callable[..., t.Any],
<<<<<<< HEAD
        input: IODescriptor[t.Any],  # noqa
=======
        input: IODescriptor[t.Any],
>>>>>>> 53951107
        output: IODescriptor[t.Any],
        name: t.Optional[str],
        doc: t.Optional[str],
        route: t.Optional[str],
    ) -> None:
        api = InferenceAPI(
            name=name,
            user_defined_callback=func,
            input_descriptor=input,
            output_descriptor=output,
            doc=doc,
            route=route,
        )

        if api.name in self._apis:
            raise BentoMLException(
                f"API {api.name} is already defined in Service {self.name}"
            )
        self._apis[api.name] = api

    @property
    def asgi_app(self) -> "Starlette":
        logger.info("Initializing HTTP server for %s", self)
        from ..server.service_app import ServiceAppFactory

        return ServiceAppFactory(self)()

    def mount_asgi_app(
        self, app: "ASGIApp", path: str = "/", name: t.Optional[str] = None
    ) -> None:
        self._mount_apps.append((app, path, name))  # type: ignore

    def mount_wsgi_app(
        self, app: WSGI_APP, path: str = "/", name: t.Optional[str] = None
    ) -> None:
        from starlette.middleware.wsgi import WSGIMiddleware

        self._mount_apps.append((WSGIMiddleware(app), path, name))  # type: ignore

    def add_asgi_middleware(
        self, middleware_cls: t.Type["Middleware"], **options: t.Any
    ) -> None:
        self._middlewares.append((middleware_cls, options))

    def openapi_doc(self):
        from .openapi import get_service_openapi_doc

        return get_service_openapi_doc(self)

<<<<<<< HEAD
    def set_build_options(self, **build_options: str):
=======
    def set_build_options(self, **build_options):  # type: ignore
>>>>>>> 53951107
        ...

    def __str__(self):
        if self.bento:
            return f'bentoml.Service(tag="{self.tag}", ' f'path="{self.bento.path}")'
        elif self._import_str and self._working_dir:
            return (
                f'bentoml.Service(name="{self.name}", '
                f'import_str="{self._import_str}", '
                f'working_dir="{self._working_dir}")'
            )
        else:
            return (
                f'bentoml.Service(name="{self.name}", '
                f'runners=[{",".join(self._runners.keys())}])'
            )

    def __repr__(self):
        return self.__str__()<|MERGE_RESOLUTION|>--- conflicted
+++ resolved
@@ -15,11 +15,8 @@
     from starlette.middleware import Middleware
     from starlette.types import ASGIApp
 
-<<<<<<< HEAD
-=======
     from ..bento.bento import Bento
 
->>>>>>> 53951107
 WSGI_APP = t.Callable[
     [t.Callable[..., t.Any], t.Mapping[str, t.Any]], t.Iterable[bytes]
 ]
@@ -85,32 +82,17 @@
         if self._working_dir and sys.path:
             sys.path.remove(self._working_dir)
 
-    C = t.TypeVar("C", bound=t.Callable)
-
     def api(
         self,
-<<<<<<< HEAD
         input: IODescriptor[t.Any],  # noqa
-=======
-        input: IODescriptor[t.Any],
->>>>>>> 53951107
         output: IODescriptor[t.Any],
         name: t.Optional[str] = None,
         doc: t.Optional[str] = None,
         route: t.Optional[str] = None,
-<<<<<<< HEAD
     ) -> t.Callable[[t.Callable[..., t.Any]], t.Callable[..., t.Any]]:
         """Decorator for adding InferenceAPI to this service"""
 
         def decorator(func: t.Callable[..., t.Any]) -> t.Callable[..., t.Any]:
-=======
-    ) -> t.Callable[[C], C]:
-        """Decorator for adding InferenceAPI to this service"""
-
-        D = t.TypeVar("D", bound=t.Callable)
-
-        def decorator(func: D) -> D:
->>>>>>> 53951107
             self._add_inference_api(func, input, output, name, doc, route)
             return func
 
@@ -119,11 +101,7 @@
     def _add_inference_api(
         self,
         func: t.Callable[..., t.Any],
-<<<<<<< HEAD
         input: IODescriptor[t.Any],  # noqa
-=======
-        input: IODescriptor[t.Any],
->>>>>>> 53951107
         output: IODescriptor[t.Any],
         name: t.Optional[str],
         doc: t.Optional[str],
@@ -173,11 +151,7 @@
 
         return get_service_openapi_doc(self)
 
-<<<<<<< HEAD
-    def set_build_options(self, **build_options: str):
-=======
     def set_build_options(self, **build_options):  # type: ignore
->>>>>>> 53951107
         ...
 
     def __str__(self):
