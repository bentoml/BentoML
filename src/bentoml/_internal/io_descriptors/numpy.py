--- conflicted
+++ resolved
@@ -32,11 +32,7 @@
 
     from .. import external_typing as ext
     from .base import OpenAPIResponse
-<<<<<<< HEAD
-    from ..context import Context as Context
-=======
     from ..context import ServiceContext as Context
->>>>>>> bae06212
 else:
     pb, _ = import_generated_stubs("v1")
     pb_v1alpha1, _ = import_generated_stubs("v1alpha1")
