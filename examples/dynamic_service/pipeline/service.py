--- conflicted
+++ resolved
@@ -1,6 +1,6 @@
 from typing import Any
+import bentoml
 
-import bentoml
 
 """The following example is based on the sklearn/pipeline example.
 
@@ -28,7 +28,6 @@
     predict_proba_name: str,
 ):
     """Wrap models in service methods and annotate as api."""
-
     @bentoml.api(route=predict_route, name=predict_name)
     async def predict(input_doc: str):
         predictions = await model.predict.async_run([input_doc])
@@ -39,9 +38,9 @@
         predictions = await model.predict_proba.async_run([input_doc])
         return predictions[0]
 
+
     return predict, predict_proba
 
-<<<<<<< HEAD
 class_attrs = {} # Empty dict for storing methods
 # Manually add api methods to local scope as via locals() method (current scope).
 distinct_models = set()
@@ -68,35 +67,4 @@
 )
 
 #  Create Endpoint Service defined in bentofile.yaml
-DynamicService = bentoml.service(workers=1, resources={"cpu": "1"})(DynamicServiceClass)
-=======
-
-@bentoml.service(workers=1, resources={"cpu": "1"})
-class DynamicService:
-    """Dynamic Service class.
-
-    Note: Variables must not be added in the init function, as the service apis would not be visible in the openapi doc.
-    """
-
-    # Manually add api methods to local scope as via locals() method (current scope).
-    for idx, available_model in enumerate(bentoml.models.list()):
-        if "twenty_news_group" in available_model.tag.name:
-            print(f"Creating Endpoint {idx}")
-            bento_model = bentoml.sklearn.get(f"{available_model.tag.name}:latest")
-            target_names = bento_model.custom_objects["target_names"]
-            path_predict = f"predict_model_{idx}"
-            path_predict_proba = f"predict_proba_model_{idx}"
-
-            locals()[path_predict], locals()[path_predict_proba] = wrap_service_methods(
-                bento_model,
-                target_names,
-                predict_route=path_predict,
-                predict_name=path_predict,
-                predict_proba_route=path_predict_proba,
-                predict_proba_name=path_predict_proba,
-            )
-
-    def __init__(self):
-        """Nothing to do here."""
-        ...
->>>>>>> 05fa5a1e
+DynamicService = bentoml.service(workers=1, resources={"cpu": "1"})(DynamicServiceClass)