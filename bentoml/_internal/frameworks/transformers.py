--- conflicted
+++ resolved
@@ -117,14 +117,9 @@
     *,
     return_config: bool = False,
     model_store: "ModelStore" = Provide[BentoMLContainer.model_store],
-<<<<<<< HEAD
     **kwargs: t.Any,
 ) -> t.Union[
     "ext.TransformersPipeline",
-=======
-    **kwargs: str,
-) -> t.Union[  # type: ignore
->>>>>>> d95f4271
     t.Tuple[
         "ext.PretrainedConfig",
         "ext.TransformersModelType",
@@ -199,7 +194,6 @@
             f"Model {tag} was saved with module {model.info.module}, failed loading with {MODULE_NAME}."
         )
 
-<<<<<<< HEAD
     if model.info.context["pipeline"]:
         _tasks = model.info.context["task"]
         return transformers.pipeline(_tasks, model.path, **kwargs)
@@ -208,11 +202,6 @@
         config: "ext.PretrainedConfig" = AutoConfig.from_pretrained(
             model.path, **config_kwargs
         )
-=======
-    config, unused_kwargs = AutoConfig.from_pretrained(  # type: ignore
-        model.path, return_unused_kwargs=True, **kwargs
-    )  # type: ignore[reportUnknownMemberType]
->>>>>>> d95f4271
 
         model_kwargs = kwargs.pop("model_kwargs", {})
 
@@ -222,7 +211,6 @@
         )
         _feature_extractor = model.info.options["feature_extractor"]
 
-<<<<<<< HEAD
         if _tokenizer is False:
             tokenizer: t.Optional["ext.TransformersTokenizerType"] = None
         else:
@@ -239,9 +227,6 @@
             feature_extractor = getattr(
                 import_module("transformers"), _feature_extractor
             ).from_pretrained(model.path, **feature_extractor_kwargs)
-=======
-    tfe = tokenizer if tokenizer is not None else feature_extractor  # type: ignore
->>>>>>> d95f4271
 
         tfe = tokenizer if tokenizer is not None else feature_extractor
 
@@ -251,15 +236,9 @@
             **model_kwargs,
         )
 
-<<<<<<< HEAD
         if return_config:
             return config, tmodel, tfe  # type: ignore
-        return tmodel, tfe  # type: ignore
-=======
-    if return_config:
-        return config, tmodel, tfe  # type: ignore
-    return None, tmodel, tfe  # type: ignore
->>>>>>> d95f4271
+        return None, tmodel, tfe  # type: ignore
 
 
 @inject
@@ -353,16 +332,10 @@
             )
         obj.save_pretrained(_model.path)
         _model.info.context["pipeline"] = True
-<<<<<<< HEAD
         _model.info.context["task"] = getattr(obj, "task")
         _model.info.options["model"] = getattr(obj, "model").__class__.__name__
         _tokenizer, _fe = getattr(obj, "tokenizer"), getattr(obj, "feature_extractor")
         if getattr(obj, "feature_extractor") is not None:
-=======
-        _model.info.options["model"] = getattr(obj, "model").__class__.__name__  # type: ignore
-        _tokenizer, _fe = getattr(obj, "tokenizer"), getattr(obj, "feature_extractor")  # type: ignore
-        if getattr(obj, "feature_extractor") is not None:  # type: ignore
->>>>>>> d95f4271
             _model.info.options["feature_extractor"] = _fe.__class__.__name__
         elif check_tokenizer_type(_tokenizer):
             _model.info.options["tokenizer"] = _tokenizer.__class__.__name__
@@ -441,18 +414,12 @@
         self._kwargs = pipeline_kwargs
 
         # tokenizer-related
-<<<<<<< HEAD
         try:
             self._has_tokenizer = (
-                model_store.get(tag).info.options["feature_extractor"] is False
+                self._model_info.info.options["feature_extractor"] is False
             )
         except Exception:
             self._has_tokenizer = False
-=======
-        self._has_tokenizer = (
-            self._model_info.info.options["feature_extractor"] is False
-        )
->>>>>>> d95f4271
         self._tokenizer = None
         self._pipeline = None
         self._config = None
@@ -463,49 +430,26 @@
         return 1
 
     def _setup(self) -> None:
-<<<<<<< HEAD
-        meta = self._model_store.get(self._tag)
         params = load(
             self._tag,
             from_flax="flax" in self._framework,
             from_tf="tf" in self._framework,
             return_config=True,
-            model_store=self._model_store,
             revision=self._revision,
             use_fast=self._use_fast,
             use_auth_token=self._use_auth_token,
             **self._kwargs,
         )
 
-        if meta.info.context["pipeline"]:
+        if self._model_info.info.context["pipeline"]:
             self._pipeline = params
         else:
             self._config, self._model, _tfe = params
-=======
-        try:
-            self._config, self._model, _tfe = load(  # type: ignore
-                self._tag,
-                from_flax=False,
-                from_tf="tf" in self._framework,
-                return_config=True,
-            )
->>>>>>> d95f4271
             if not self._has_tokenizer:
                 self._feature_extractor = _tfe
             else:
                 self._tokenizer = _tfe
-<<<<<<< HEAD
             self._pipeline = transformers.pipeline(
-=======
-        except FileNotFoundError:
-            self._config, self._model, self._tokenizer = None, None, None
-        if self._tokenizer is None:
-            self._pipeline: "ext.TransformersPipeline" = transformers.pipeline(  # type: ignore
-                self._tasks
-            )
-        else:
-            self._pipeline = transformers.pipeline(  # type: ignore
->>>>>>> d95f4271
                 self._tasks,
                 config=self._config,
                 model=self._model,
@@ -520,17 +464,8 @@
                 **self._kwargs,
             )
 
-<<<<<<< HEAD
     def _run_batch(self, *args: t.Any, **kwargs: t.Any) -> t.Any:
         return self._pipeline(*args, **kwargs)  # type: ignore
-=======
-    def _run_batch(  # type: ignore
-        self,
-        input_data: t.Union[t.Any, t.List[t.Any]],
-    ) -> t.Union[t.Any, t.List[t.Any]]:
-        res: t.Any = self._pipeline(input_data)
-        return res
->>>>>>> d95f4271
 
 
 def load_runner(
