from __future__ import annotations

import io
import os
import typing as t
import logging
from functools import lru_cache

from starlette.requests import Request
from multipart.multipart import parse_options_header
from starlette.responses import Response
from starlette.datastructures import UploadFile

from .base import IODescriptor
from ..types import FileLike
from ..utils import resolve_user_filepath
from ..utils.http import set_cookies
from ...exceptions import BadInput
from ...exceptions import InvalidArgument
from ...exceptions import BentoMLException
from ...exceptions import MissingDependencyException
from ...grpc.utils import import_generated_stubs
from ..service.openapi import SUCCESS_DESCRIPTION
from ..service.openapi.specification import Schema
from ..service.openapi.specification import MediaType

logger = logging.getLogger(__name__)

if t.TYPE_CHECKING:
    from bentoml.grpc.v1 import service_pb2 as pb
    from bentoml.grpc.v1alpha1 import service_pb2 as pb_v1alpha1

    from .base import OpenAPIResponse
<<<<<<< HEAD
    from ..context import Context as Context
=======
    from ..context import ServiceContext as Context
>>>>>>> bae06212

    FileKind: t.TypeAlias = t.Literal["binaryio", "textio"]
else:
    pb, _ = import_generated_stubs("v1")
    pb_v1alpha1, _ = import_generated_stubs("v1alpha1")

FileType = t.Union[io.IOBase, t.IO[bytes], FileLike[bytes]]


class File(
    IODescriptor[FileType], descriptor_id="bentoml.io.File", proto_fields=("file",)
):
    """
    :obj:`File` defines API specification for the inputs/outputs of a Service, where either
    inputs will be converted to or outputs will be converted from file-like objects as
    specified in your API function signature.

    A sample ViT service:

    .. code-block:: python
       :caption: `service.py`

       from __future__ import annotations

       import io
       from typing import TYPE_CHECKING
       from typing import Any

       import bentoml
       from bentoml.io import File

       if TYPE_CHECKING:
           from numpy.typing import NDArray

       runner = bentoml.tensorflow.get('image-classification:latest').to_runner()

       svc = bentoml.Service("vit-pdf-classifier", runners=[runner])

       @svc.api(input=File(), output=NumpyNdarray(dtype="float32"))
       async def predict(input_pdf: io.BytesIO[Any]) -> NDArray[Any]:
           return await runner.async_run(input_pdf)

    Users then can then serve this service with :code:`bentoml serve`:

    .. code-block:: bash

        % bentoml serve ./service.py:svc --reload

    Users can then send requests to the newly started services with any client:

    .. tab-set::

        .. tab-item:: Bash

            .. code-block:: bash

               % curl -H "Content-Type: multipart/form-data" \\
                      -F 'fileobj=@test.pdf;type=application/pdf' \\
                      http://0.0.0.0:3000/predict

        .. tab-item:: Python

           .. code-block:: python
              :caption: `request.py`

              import requests

              requests.post(
                  "http://0.0.0.0:3000/predict",
                  files = {"upload_file": open('test.pdf', 'rb')},
                  headers = {"content-type": "multipart/form-data"}
              ).text

    Args:
        kind: The kind of file-like object to be used. Currently, the only accepted value is ``binaryio``.
        mime_type: Return MIME type of the :code:`starlette.response.Response`, only available when used as output descriptor

    Returns:
        :obj:`File`: IO Descriptor that represents file-like objects.

    """

    def __new__(
        cls, kind: FileKind = "binaryio", mime_type: str | None = None, **kwargs: t.Any
    ) -> File:
        if kind == "binaryio":
            res = super().__new__(BytesIOFile, **kwargs)
        else:
            raise ValueError(f"invalid File kind '{kind}'")
        res._mime_type = mime_type
        return res

    def _from_sample(self, sample: FileType | str) -> FileType:
        """
        Create a :class:`~bentoml._internal.io_descriptors.file.File` IO Descriptor from given inputs.

        Args:
            sample: Given File-like object, or a path to a file.
            kind: The kind of file-like object to be used. Currently, the only accepted value is ``binaryio``.
            mime_type: Optional MIME type for the descriptor. If not provided, ``from_sample``
                       will try to infer the MIME type from the file extension.

        Returns:
            :class:`~bentoml._internal.io_descriptors.file.File`: IODescriptor from given users inputs.

        Example:

        .. code-block:: python
           :caption: `service.py`

           from __future__ import annotations

           import bentoml
           from typing import Any
           from bentoml.io import File

           input_spec = File.from_sample("/path/to/file.pdf")
           @svc.api(input=input_spec, output=File())
           async def predict(input: t.IO[t.Any]) -> t.IO[t.Any]:
               return await runner.async_run(input)

        Raises:
            :class:`MissingDependencyException`: If ``filetype`` is not installed.
            ValueError: If the MIME type cannot be inferred automatically.
            :class:`BadInput`: Any other errors that may occur during the process of figure out the MIME type.
        """
        try:
            import filetype
        except ModuleNotFoundError:
            raise MissingDependencyException(
                "'filetype' is required to use 'from_sample'. Install it with 'pip install bentoml[io-file]'."
            )
        if isinstance(sample, t.IO):
            sample = FileLike[bytes](sample, "<sample>")
        elif isinstance(sample, (str, os.PathLike)):
            p = resolve_user_filepath(sample, ctx=None)
            mime = filetype.guess_mime(p)
            self._mime_type = mime
            with open(p, "rb") as f:
                sample = FileLike[bytes](f, "<sample>")
        return sample

    @classmethod
    def from_spec(cls, spec: dict[str, t.Any]) -> t.Self:
        if "args" not in spec:
            raise InvalidArgument(f"Missing args key in File spec: {spec}")
        return cls(**spec["args"])

    def input_type(self) -> t.Type[t.Any]:
        return FileLike[bytes]

    def openapi_schema(self) -> Schema:
        return Schema(type="string", format="binary")

    def openapi_components(self) -> dict[str, t.Any] | None:
        pass

    def openapi_example(self):
        pass

    def openapi_request_body(self) -> dict[str, t.Any]:
        return {
            "content": {
                "*/*"
                if self._mime_type is None
                else self._mime_type: MediaType(schema=self.openapi_schema())
            },
            "required": True,
            "x-bentoml-io-descriptor": self.to_spec(),
        }

    def openapi_responses(self) -> OpenAPIResponse:
        return {
            "description": SUCCESS_DESCRIPTION,
            "content": {
                "*/*"
                if self._mime_type is None
                else self._mime_type: MediaType(schema=self.openapi_schema())
            },
            "x-bentoml-io-descriptor": self.to_spec(),
        }

    async def to_http_response(self, obj: FileType, ctx: Context | None = None):
        if isinstance(obj, bytes):
            body = obj
        else:
            body = obj.read()

        if ctx is not None:
            res = Response(
                body,
                headers=ctx.response.metadata,  # type: ignore (bad starlette types)
                status_code=ctx.response.status_code,
            )
            set_cookies(res, ctx.response.cookies)
        else:
            res = Response(
                body,
                headers={
                    "content-type": self._mime_type
                    if self._mime_type
                    else "application/octet-stream"
                },
            )
        return res

    async def to_proto(self, obj: FileType) -> pb.File:
        if isinstance(obj, bytes):
            body = obj
        else:
            body = obj.read()

        return pb.File(
            kind="appliction/octet-stream"
            if self._mime_type is None
            else self._mime_type,
            content=body,
        )

    async def to_proto_v1alpha1(self, obj: FileType) -> pb_v1alpha1.File:
        if isinstance(obj, bytes):
            body = obj
        else:
            body = obj.read()

        try:
            kind = mimetype_to_filetype_pb_map()[
                "application/octet-stream"
                if self._mime_type is None
                else self._mime_type
            ]
        except KeyError:
            raise BadInput(
                f"{self._mime_type} doesn't have a corresponding File 'kind'"
            ) from None

        return pb_v1alpha1.File(kind=kind, content=body)

    async def from_proto(self, field: pb.File | bytes) -> FileLike[bytes]:
        raise NotImplementedError

    async def from_http_request(self, request: Request) -> FileLike[bytes]:
        raise NotImplementedError


class BytesIOFile(File, descriptor_id=None):
    def to_spec(self) -> dict[str, t.Any]:
        return {
            "id": super().descriptor_id,
            "args": {
                "kind": "binaryio",
                "mime_type": self._mime_type,
            },
        }

    async def from_http_request(self, request: Request) -> FileLike[bytes]:
        content_type, _ = parse_options_header(request.headers["content-type"])
        if content_type.decode("utf-8") == "multipart/form-data":
            form = await request.form()
            found_mimes: t.List[str] = []
            val: t.Union[str, UploadFile]
            for val in form.values():  # type: ignore
                if isinstance(val, UploadFile):
                    found_mimes.append(val.content_type)  # type: ignore (bad starlette types)
                    if self._mime_type is None or val.content_type == self._mime_type:  # type: ignore (bad starlette types)
                        res = FileLike[bytes](val.file, val.filename)  # type: ignore (bad starlette types)
                        break
            else:
                if len(found_mimes) == 0:
                    raise BentoMLException("no File found in multipart form")
                else:
                    raise BentoMLException(
                        f"The File IO descriptor requires input to be of Content-Type '{self._mime_type}', got files with content types {', '.join(found_mimes)}"
                    )
            return res  # type: ignore
        if self.mime_type is None or content_type.decode("utf-8") == self._mime_type:
            body = await request.body()
            return FileLike[bytes](io.BytesIO(body), "<request body>")
        raise BentoMLException(
            f"File should have Content-Type '{self._mime_type}' or 'multipart/form-data', got {content_type} instead"
        )

    async def from_proto(
        self, field: pb.File | pb_v1alpha1.File | bytes
    ) -> FileLike[bytes]:
        # check if the request message has the correct field
        if isinstance(field, bytes):
            content = field
        elif isinstance(field, pb_v1alpha1.File):
            mapping = filetype_pb_to_mimetype_map()
            if field.kind:
                try:
                    mime_type = mapping[field.kind]
                    if self._mime_type is not None and mime_type != self._mime_type:
                        raise BadInput(
                            f"Inferred mime_type from 'kind' is '{mime_type}', while '{self!r}' is expecting '{self._mime_type}'",
                        )
                except KeyError:
                    raise BadInput(
                        f"{field.kind} is not a valid File kind. Accepted file kind: {[names for names,_ in pb_v1alpha1.File.FileType.items()]}",
                    ) from None
            content = field.content
            if not content:
                raise BadInput("Content is empty!") from None
            return FileLike[bytes](io.BytesIO(content), "<content>")
        else:
            assert isinstance(field, pb.File)
            if (
                field.kind is not None
                and self._mime_type is not None
                and field.kind != self._mime_type
            ):
                raise BadInput(
                    f"MIME type from 'kind' is '{field.kind}', while '{self!r}' is expecting '{self._mime_type}'",
                )
            content = field.content
            if not content:
                raise BadInput("Content is empty!") from None

        return FileLike[bytes](io.BytesIO(content), "<content>")


# v1alpha1 backward compatibility
@lru_cache(maxsize=1)
def filetype_pb_to_mimetype_map() -> dict[pb_v1alpha1.File.FileType.ValueType, str]:
    return {
        pb_v1alpha1.File.FILE_TYPE_CSV: "text/csv",
        pb_v1alpha1.File.FILE_TYPE_PLAINTEXT: "text/plain",
        pb_v1alpha1.File.FILE_TYPE_JSON: "application/json",
        pb_v1alpha1.File.FILE_TYPE_BYTES: "application/octet-stream",
        pb_v1alpha1.File.FILE_TYPE_PDF: "application/pdf",
        pb_v1alpha1.File.FILE_TYPE_PNG: "image/png",
        pb_v1alpha1.File.FILE_TYPE_JPEG: "image/jpeg",
        pb_v1alpha1.File.FILE_TYPE_GIF: "image/gif",
        pb_v1alpha1.File.FILE_TYPE_TIFF: "image/tiff",
        pb_v1alpha1.File.FILE_TYPE_BMP: "image/bmp",
        pb_v1alpha1.File.FILE_TYPE_WEBP: "image/webp",
        pb_v1alpha1.File.FILE_TYPE_SVG: "image/svg+xml",
    }


@lru_cache(maxsize=1)
def mimetype_to_filetype_pb_map() -> dict[str, pb_v1alpha1.File.FileType.ValueType]:
    return {v: k for k, v in filetype_pb_to_mimetype_map().items()}<|MERGE_RESOLUTION|>--- conflicted
+++ resolved
@@ -31,11 +31,7 @@
     from bentoml.grpc.v1alpha1 import service_pb2 as pb_v1alpha1
 
     from .base import OpenAPIResponse
-<<<<<<< HEAD
-    from ..context import Context as Context
-=======
     from ..context import ServiceContext as Context
->>>>>>> bae06212
 
     FileKind: t.TypeAlias = t.Literal["binaryio", "textio"]
 else:
