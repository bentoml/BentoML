--- conflicted
+++ resolved
@@ -136,10 +136,7 @@
             self._fs.close()
             self._fs = out_fs
 
-<<<<<<< HEAD
-=======
         logger.info(f"Successfully saved {self}")
->>>>>>> 199ed13b
         return self
 
     @classmethod
