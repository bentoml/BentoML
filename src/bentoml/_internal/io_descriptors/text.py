from __future__ import annotations

import typing as t

from starlette.requests import Request
from starlette.responses import Response

from .base import IODescriptor
from ..utils.http import set_cookies
from ...exceptions import BentoMLException
from ..service.openapi import SUCCESS_DESCRIPTION
from ..utils.lazy_loader import LazyLoader
from ..service.openapi.specification import Schema
from ..service.openapi.specification import MediaType

if t.TYPE_CHECKING:
    from google.protobuf import wrappers_pb2
    from typing_extensions import Self

    from .base import OpenAPIResponse
<<<<<<< HEAD
    from ..context import Context as Context
=======
    from ..context import ServiceContext as Context
>>>>>>> bae06212
else:
    wrappers_pb2 = LazyLoader("wrappers_pb2", globals(), "google.protobuf.wrappers_pb2")

MIME_TYPE = "text/plain"


class Text(IODescriptor[str], descriptor_id="bentoml.io.Text", proto_fields=("text",)):
    """
    :obj:`Text` defines API specification for the inputs/outputs of a Service. :obj:`Text`
    represents strings for all incoming requests/outcoming responses as specified in
    your API function signature.

    A sample GPT2 service implementation:

    .. code-block:: python
       :caption: `service.py`

       from __future__ import annotations

       import bentoml
       from bentoml.io import Text

       runner = bentoml.tensorflow.get('gpt2:latest').to_runner()

       svc = bentoml.Service("gpt2-generation", runners=[runner])

       @svc.api(input=Text(), output=Text())
       def predict(text: str) -> str:
           res = runner.run(text)
           return res['generated_text']

    Users then can then serve this service with :code:`bentoml serve`:

    .. code-block:: bash

       % bentoml serve ./service.py:svc --reload

    Users can then send requests to the newly started services with any client:

    .. tab-set::

        .. tab-item:: Bash

           .. code-block:: bash

              % curl -X POST -H "Content-Type: text/plain" \\
                      --data 'Not for nothing did Orin say that people outdoors.' \\
                      http://0.0.0.0:3000/predict

        .. tab-item:: Python

           .. code-block:: python
              :caption: `request.py`

              import requests
              requests.post(
                  "http://0.0.0.0:3000/predict",
                  headers = {"content-type":"text/plain"},
                  data = 'Not for nothing did Orin say that people outdoors.'
              ).text

    .. note::

        :obj:`Text` is not designed to take any ``args`` or ``kwargs`` during initialization.

    Returns:
        :obj:`Text`: IO Descriptor that represents strings type.
    """

    _mime_type = MIME_TYPE

    def __init__(self, *args: t.Any, **kwargs: t.Any):
        if args or kwargs:
            raise BentoMLException(
                f"'{self.__class__.__name__}' is not designed to take any args or kwargs during initialization."
            ) from None

    def _from_sample(self, sample: str | bytes) -> str:
        """
        Create a :class:`~bentoml._internal.io_descriptors.text.Text` IO Descriptor from given inputs.

        Args:
            sample: Given sample text.

        Returns:
            :class:`Text`: IODescriptor from given users inputs.

        Example:

        .. code-block:: python
           :caption: `service.py`

           @svc.api(input=bentoml.io.Text.from_sample('Bento box is'), output=bentoml.io.Text())
           def predict(inputs: str) -> str: ...
        """
        if isinstance(sample, bytes):
            sample = sample.decode("utf-8")
        return sample

    def input_type(self) -> t.Type[str]:
        return str

    def to_spec(self) -> dict[str, t.Any]:
        return {"id": self.descriptor_id}

    @classmethod
    def from_spec(cls, spec: dict[str, t.Any]) -> Self:
        return cls()

    def openapi_schema(self) -> Schema:
        return Schema(type="string")

    def openapi_components(self) -> dict[str, t.Any] | None:
        pass

    def openapi_example(self):
        return str(self.sample)

    def openapi_request_body(self) -> dict[str, t.Any]:
        return {
            "content": {
                self._mime_type: MediaType(
                    schema=self.openapi_schema(), example=self.openapi_example()
                )
            },
            "required": True,
            "x-bentoml-io-descriptor": self.to_spec(),
        }

    def openapi_responses(self) -> OpenAPIResponse:
        return {
            "description": SUCCESS_DESCRIPTION,
            "content": {
                self._mime_type: MediaType(
                    schema=self.openapi_schema(), example=self.openapi_example()
                )
            },
            "x-bentoml-io-descriptor": self.to_spec(),
        }

    async def from_http_request(self, request: Request) -> str:
        obj = await request.body()
        return str(obj.decode("utf-8"))

    async def to_http_response(self, obj: str, ctx: Context | None = None) -> Response:
        if ctx is not None:
            res = Response(
                obj,
                media_type=self._mime_type,
                headers=ctx.response.metadata,  # type: ignore (bad starlette types)
                status_code=ctx.response.status_code,
            )
            set_cookies(res, ctx.response.cookies)
            return res
        else:
            return Response(obj, media_type=self._mime_type)

    async def from_proto(self, field: wrappers_pb2.StringValue | bytes) -> str:
        if isinstance(field, bytes):
            return field.decode("utf-8")
        else:
            assert isinstance(field, wrappers_pb2.StringValue)
            return field.value

    async def to_proto(self, obj: str) -> wrappers_pb2.StringValue:
        return wrappers_pb2.StringValue(value=obj)<|MERGE_RESOLUTION|>--- conflicted
+++ resolved
@@ -18,11 +18,7 @@
     from typing_extensions import Self
 
     from .base import OpenAPIResponse
-<<<<<<< HEAD
-    from ..context import Context as Context
-=======
     from ..context import ServiceContext as Context
->>>>>>> bae06212
 else:
     wrappers_pb2 = LazyLoader("wrappers_pb2", globals(), "google.protobuf.wrappers_pb2")
 
