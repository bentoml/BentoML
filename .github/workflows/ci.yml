name: CI
on:
  push:
    branches: [main]
  pull_request:
  schedule:
    - cron: '0 0 * * 1/2'
env:
  LINES: 120
  COLUMNS: 120
  BENTOML_DO_NOT_TRACK: True
  PYTEST_PLUGINS: bentoml.testing.pytest.plugin
# https://docs.github.com/en/actions/using-workflows/workflow-syntax-for-github-actions#defaultsrun
defaults:
  run:
    shell: bash --noprofile --norc -exo pipefail {0}
jobs:
  diff:
    runs-on: ubuntu-latest
    outputs:
      related: ${{ steps.filter.outputs.related }}
      bentoml: ${{ steps.filter.outputs.bentoml }}
      docs: ${{ steps.filter.outputs.docs }}
      protos: ${{ steps.filter.outputs.protos }}
    steps:
      - uses: actions/checkout@v3
      - uses: dorny/paths-filter@v2
        id: filter
        with:
          base: 'main'
          filters: |
            related: &related
              - .github/workflows/ci.yml
              - codecov.yml
              - pyproject.toml
              - requirements/tests-requirements.txt
            protos: &protos
              - "src/bentoml/grpc/**/*.proto"
            bentoml:
              - *protos
              - *related
              - "src/bentoml/**"
              - "src/bentoml_cli/**"
              - "tests/**"
              - "examples/**"
            docs:
              - *related
              - requirements/docs-requirements.txt
              - "docs/**"
  codestyle_check:
    runs-on: ubuntu-latest
    needs:
      - diff
    if: ${{ (github.event_name == 'pull_request' && needs.diff.outputs.bentoml == 'true') || github.event_name == 'push' }}
    steps:
      - uses: actions/checkout@v3
      - name: Setup python
        uses: actions/setup-python@v4
        with:
          python-version: '3.10.6'
          architecture: x64
      - name: Get pip cache dir
        id: cache-dir
        run: |
          echo ::set-output name=dir::$(pip cache dir)
      - name: Fetch origin
        run: git fetch origin "$GITHUB_BASE_REF"
      - name: Setup node
        uses: actions/setup-node@v3
        with:
          node-version: '17'
      - name: Install pyright
        run: |
          npm install -g npm@^7 pyright
      - name: Setup bufbuild/buf
        uses: bufbuild/buf-setup-action@v1.19.0
        with:
          github_token: ${{ github.token }}
      - name: Cache pip dependencies
        uses: actions/cache@v3
        id: cache-pip
        with:
          path: ${{ steps.cache-dir.outputs.dir }}
          key: codestyle-${{ hashFiles('requirements/dev-requirements.txt') }}
      - name: Install dependencies
        run: |
          pip install .
          pip install -r requirements/dev-requirements.txt
      - name: Format check
        run: |
          black --check src examples tests
          black --check --pyi typings
          isort --check .
      - name: Lint check
        run: ruff check src tests examples
      - name: Type check
        if: ${{ github.event_name == 'pull_request' }}
        run: git diff --name-only --diff-filter=AM "origin/$GITHUB_BASE_REF" -z -- '*.py{,i}' | xargs -0 --no-run-if-empty pyright
      - name: Proto check
        if: ${{ (github.event_name == 'pull_request' && needs.diff.outputs.protos == 'true') || github.event_name == 'push' }}
        run: |
          buf lint --config "src/bentoml/grpc/buf.yaml" --error-format msvs src
  documentation_spelling_check:
    runs-on: ubuntu-latest
    needs:
      - diff
    if: ${{ (github.event_name == 'pull_request' && needs.diff.outputs.docs == 'true') || github.event_name == 'push' }}
    steps:
      - uses: actions/checkout@v3
        with:
          fetch-depth: 0 # fetch all tags and branches
      - name: Setup python
        uses: actions/setup-python@v4
        with:
          python-version: 3.9
      - name: Get pip cache dir
        id: cache-dir
        run: |
          echo ::set-output name=dir::$(pip cache dir)
      - name: Cache pip dependencies
        uses: actions/cache@v3
        id: cache-pip
        with:
          path: ${{ steps.cache-dir.outputs.dir }}
          key: ${{ runner.os }}-docs-${{ hashFiles('requirements/docs-requirements.txt') }}
      - name: Install dependencies
        run: |
          pip install .
          pip install -r requirements/docs-requirements.txt
      - name: Install libenchant
        run: |
          sudo apt-get update && sudo apt-get install -y libenchant-2-dev
      - name: Run spellcheck script
        run: make spellcheck-docs
  unit_tests:
    needs:
      - diff
    strategy:
      fail-fast: false
      matrix:
        os: [ubuntu-latest, macos-latest, windows-latest]
        python-version: ['3.7', '3.8', '3.9', '3.10', '3.11']
    if: ${{ (github.event_name == 'pull_request' && needs.diff.outputs.bentoml == 'true') || github.event_name == 'push' }}
    name: python${{ matrix.python-version }}_unit_tests (${{ matrix.os }})
    runs-on: ${{ matrix.os }}
    steps:
      - uses: actions/checkout@v3
        with:
          fetch-depth: 0 # fetch all tags and branches
      - name: Setup python
        uses: actions/setup-python@v4
        with:
          python-version: ${{ matrix.python-version }}
          architecture: x64
      - name: Get pip cache dir
        id: cache-dir
        run: |
          echo ::set-output name=dir::$(pip cache dir)
      - name: Cache pip dependencies
        uses: actions/cache@v3
        id: cache-pip
        with:
          path: ${{ steps.cache-dir.outputs.dir }}
          key: ${{ runner.os }}-tests-${{ hashFiles('requirements/tests-requirements.txt') }}
      - name: Install dependencies
        run: |
          pip install ".[grpc]"
          pip install -r requirements/tests-requirements.txt
      - name: Run unit tests
        run: |
          OPTS=(--cov-config pyproject.toml --cov=src/bentoml --cov-append)
          if [ "${{ matrix.os }}" != 'windows-latest' ]; then
            # we will use pytest-xdist to improve tests run-time.
            OPTS=(${OPTS[@]} --dist loadfile -n auto --run-grpc-tests)
          fi
          # Now run the unit tests
          coverage run -m pytest tests/unit "${OPTS[@]}"
<<<<<<< HEAD
  monitoring_e2e_tests:
    needs:
      - diff
    strategy:
      fail-fast: false
      matrix:
        os: [ubuntu-latest, macos-latest, windows-latest]
        python-version: ['3.7', '3.8', '3.9', '3.10', '3.11']
    if: ${{ (github.event_name == 'pull_request' && needs.diff.outputs.bentoml == 'true') || github.event_name == 'push' }}
    name: python${{ matrix.python-version }}_monitoring_e2e_tests (${{ matrix.os }})
    runs-on: ${{ matrix.os }}
    timeout-minutes: 90
    env:
      SETUPTOOLS_USE_DISTUTILS: stdlib
      BENTOML_BUNDLE_LOCAL_BUILD: True
    steps:
      - uses: actions/checkout@v3
        with:
          fetch-depth: 0 # fetch all tags and branches
      - name: Setup python
        uses: actions/setup-python@v4
        with:
          python-version: ${{ matrix.python-version }}
          architecture: x64
      - name: Set up QEMU
        uses: docker/setup-qemu-action@v2
        if: ${{ matrix.os == 'ubuntu-latest' }}
      - name: Set up Docker Buildx
        if: ${{ matrix.os == 'ubuntu-latest' }}
        id: buildx
        uses: docker/setup-buildx-action@v2
      - name: Get pip cache dir
        id: cache-dir
        run: |
          echo ::set-output name=dir::$(pip cache dir)
      - name: Cache pip dependencies
        uses: actions/cache@v3
        id: cache-pip
        with:
          path: ${{ steps.cache-dir.outputs.dir }}
          key: ${{ runner.os }}-tests-${{ hashFiles('requirements/tests-requirements.txt') }}
      - name: Install dependencies
        run: |
          pip install -e '.[monitor-otlp]' -r requirements/tests-requirements.txt
      - name: Run the monitoring tests
        working-directory: examples/monitoring/task_classification
        run: |
          pip install -r requirements.txt
          mkdir -p monitoring && pytest . -vvv --capture=tee-sys
=======
>>>>>>> 7e4d3200
  bento_server_e2e_tests:
    needs:
      - diff
    strategy:
      fail-fast: false
      matrix:
        os: [ubuntu-latest, macos-latest, windows-latest]
        python-version: ['3.7', '3.8', '3.9', '3.10', '3.11']
        server_type: ['http', 'grpc']
        exclude:
          - os: windows-latest
            server_type: 'grpc'
          - os: macos-latest
            server_type: 'grpc'
            python-version: '3.10'
<<<<<<< HEAD
    if: ${{ (github.event_name == 'pull_request' && needs.diff.outputs.bentoml == 'true') || github.event_name == 'push' }}
    name: python${{ matrix.python-version }}_${{ matrix.server_type }}_e2e_tests (${{ matrix.os }})
    runs-on: ${{ matrix.os }}
    timeout-minutes: 90
=======
          - python-version: '3.11'
            # NOTE: Remove tests on 3.11 for gRPC for now, as it needs more investigation
            server_type: 'grpc'
    if: ${{ (github.event_name == 'pull_request' && needs.diff.outputs.bentoml == 'true') || github.event_name == 'push' }}
    name: python${{ matrix.python-version }}_${{ matrix.server_type }}_e2e_tests (${{ matrix.os }})
    runs-on: ${{ matrix.os }}
    timeout-minutes: 20
>>>>>>> 7e4d3200
    env:
      SETUPTOOLS_USE_DISTUTILS: stdlib
      BENTOML_BUNDLE_LOCAL_BUILD: True
    steps:
      - uses: actions/checkout@v3
        with:
          fetch-depth: 0 # fetch all tags and branches
      - name: Setup python
        uses: actions/setup-python@v4
        with:
          python-version: ${{ matrix.python-version }}
          architecture: x64
      - name: Set up QEMU
        uses: docker/setup-qemu-action@v2
        if: ${{ matrix.os == 'ubuntu-latest' }}
      - name: Set up Docker Buildx
        if: ${{ matrix.os == 'ubuntu-latest' }}
        id: buildx
        uses: docker/setup-buildx-action@v2
      - name: Get pip cache dir
        id: cache-dir
        run: |
          echo ::set-output name=dir::$(pip cache dir)
      - name: Cache pip dependencies
        uses: actions/cache@v3
        id: cache-pip
        with:
          path: ${{ steps.cache-dir.outputs.dir }}
          key: ${{ runner.os }}-tests-${{ hashFiles('requirements/tests-requirements.txt') }}
      - name: Install dependencies for ${{ matrix.server_type }}-based tests.
        run: |
          pip install -r requirements/tests-requirements.txt
          if [ "${{ matrix.server_type }}" == 'grpc' ]; then
            pip install -e ".[grpc]"
          else
            pip install -e .
          fi
          if [ -f "tests/e2e/bento_server_${{ matrix.server_type }}/requirements.txt" ]; then
            pip install -r tests/e2e/bento_server_${{ matrix.server_type }}/requirements.txt
          fi
      - name: Run ${{ matrix.server_type }} tests and generate coverage report
        run: |
          OPTS=(--cov-config pyproject.toml --cov=src/bentoml --cov-append)
          coverage run -m pytest tests/e2e/bento_server_${{ matrix.server_type }} "${OPTS[@]}"
concurrency:
  group: ci-${{ github.event.pull_request.number || github.sha }}
  cancel-in-progress: true<|MERGE_RESOLUTION|>--- conflicted
+++ resolved
@@ -175,7 +175,6 @@
           fi
           # Now run the unit tests
           coverage run -m pytest tests/unit "${OPTS[@]}"
-<<<<<<< HEAD
   monitoring_e2e_tests:
     needs:
       - diff
@@ -225,8 +224,6 @@
         run: |
           pip install -r requirements.txt
           mkdir -p monitoring && pytest . -vvv --capture=tee-sys
-=======
->>>>>>> 7e4d3200
   bento_server_e2e_tests:
     needs:
       - diff
@@ -242,20 +239,13 @@
           - os: macos-latest
             server_type: 'grpc'
             python-version: '3.10'
-<<<<<<< HEAD
+          - python-version: '3.11'
+            # NOTE: Remove tests on 3.11 for gRPC for now, as it needs more investigation
+            server_type: 'grpc'
     if: ${{ (github.event_name == 'pull_request' && needs.diff.outputs.bentoml == 'true') || github.event_name == 'push' }}
     name: python${{ matrix.python-version }}_${{ matrix.server_type }}_e2e_tests (${{ matrix.os }})
     runs-on: ${{ matrix.os }}
     timeout-minutes: 90
-=======
-          - python-version: '3.11'
-            # NOTE: Remove tests on 3.11 for gRPC for now, as it needs more investigation
-            server_type: 'grpc'
-    if: ${{ (github.event_name == 'pull_request' && needs.diff.outputs.bentoml == 'true') || github.event_name == 'push' }}
-    name: python${{ matrix.python-version }}_${{ matrix.server_type }}_e2e_tests (${{ matrix.os }})
-    runs-on: ${{ matrix.os }}
-    timeout-minutes: 20
->>>>>>> 7e4d3200
     env:
       SETUPTOOLS_USE_DISTUTILS: stdlib
       BENTOML_BUNDLE_LOCAL_BUILD: True
