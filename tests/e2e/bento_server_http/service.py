from __future__ import annotations

import typing as t
from typing import TYPE_CHECKING

import numpy as np
import pandas as pd
import pydantic
from fastapi import FastAPI
from PIL.Image import Image as PILImage
from PIL.Image import fromarray
from starlette.requests import Request

import bentoml
from bentoml.io import File
from bentoml.io import JSON
from bentoml.io import Text
from bentoml.io import Image
from bentoml.io import Multipart
from bentoml.io import NumpyNdarray
from bentoml.io import PandasDataFrame

if TYPE_CHECKING:
    from numpy.typing import NDArray
    from starlette.types import Send
    from starlette.types import Scope
    from starlette.types import ASGIApp
    from starlette.types import Receive

    from bentoml._internal.types import FileLike
    from bentoml._internal.types import JSONSerializable


py_model = (
    bentoml.picklable_model.get("py_model.case-1.http.e2e")
    .with_options(partial_kwargs={"predict_ndarray": dict(coefficient=2)})
    .to_runner()
)


svc = bentoml.Service(name="general_http_service.case-1.e2e", runners=[py_model])


metric_test = bentoml.metrics.Counter(
    name="test_metrics", documentation="Counter test metric"
)


@svc.api(input=bentoml.io.Text(), output=bentoml.io.Text())
def echo_data_metric(data: str) -> str:
    metric_test.inc()
    return data


<<<<<<< HEAD
=======
@svc.api(input=JSON(), output=JSON())
async def echo_delay(data: dict[str, t.Any]) -> JSONSerializable:
    ret = await py_model.echo_delay.async_run(data)
    return ret


>>>>>>> 2921d9ec
@svc.api(input=bentoml.io.Text(), output=bentoml.io.Text())
def ensure_metrics_are_registered(data: str) -> str:  # pylint: disable=unused-argument
    counters = [
        m.name
        for m in bentoml.metrics.text_string_to_metric_families()
        if m.type == "counter"
    ]
    assert "test_metrics" in counters


@svc.api(input=JSON(), output=JSON())
async def echo_json(json_obj: JSONSerializable) -> JSONSerializable:
    batch_ret = await py_model.echo_json.async_run([json_obj])
    return batch_ret[0]


@svc.api(input=JSON(), output=JSON())
def echo_json_sync(json_obj: JSONSerializable) -> JSONSerializable:
    batch_ret = py_model.echo_json.run([json_obj])
    return batch_ret[0]


class ValidateSchema(pydantic.BaseModel):
    name: str
    endpoints: t.List[str]


@svc.api(
    input=JSON(pydantic_model=ValidateSchema),
    output=JSON(),
)
async def echo_json_enforce_structure(json_obj: JSONSerializable) -> JSONSerializable:
    batch_ret = await py_model.echo_json.async_run([json_obj])
    return batch_ret[0]


@svc.api(input=JSON(), output=JSON())
async def echo_obj(obj: JSONSerializable) -> JSONSerializable:
    return await py_model.echo_obj.async_run(obj)


@svc.api(
    input=NumpyNdarray(shape=(2, 2), enforce_shape=True),
    output=NumpyNdarray(shape=(2, 2)),
)
async def predict_ndarray_enforce_shape(inp: NDArray[t.Any]) -> NDArray[t.Any]:
    assert inp.shape == (2, 2)
    return await py_model.predict_ndarray.async_run(inp)


@svc.api(
    input=NumpyNdarray(dtype="uint8", enforce_dtype=True),
    output=NumpyNdarray(dtype="str"),
)
async def predict_ndarray_enforce_dtype(inp: NDArray[t.Any]) -> NDArray[t.Any]:
    assert inp.dtype == np.dtype("uint8")
    return await py_model.predict_ndarray.async_run(inp)


@svc.api(
    input=NumpyNdarray(),
    output=NumpyNdarray(),
)
async def predict_ndarray_multi_output(
    inp: "np.ndarray[t.Any, np.dtype[t.Any]]",
) -> "np.ndarray[t.Any, np.dtype[t.Any]]":
    out1, out2 = await py_model.echo_multi_ndarray.async_run(inp, inp)
    return out1 + out2


@svc.api(
    input=PandasDataFrame(dtype={"col1": "int64"}, orient="records"),
    output=PandasDataFrame(),
)
async def predict_dataframe(df: pd.DataFrame) -> pd.DataFrame:
    assert df["col1"].dtype == "int64"
    output = await py_model.predict_dataframe.async_run(df)
    dfo = pd.DataFrame()
    dfo["col1"] = output
    assert isinstance(dfo, pd.DataFrame)
    return dfo


@svc.api(input=File(), output=File())
async def predict_file(f: FileLike[bytes]) -> bytes:
    batch_ret = await py_model.predict_file.async_run([f])
    return batch_ret[0]


@svc.api(input=Image(), output=Image(mime_type="image/bmp"))
async def echo_image(f: PILImage) -> NDArray[t.Any]:
    assert isinstance(f, PILImage)
    return np.array(f)


@svc.api(
    input=Multipart(original=Image(), compared=Image()),
    output=Multipart(img1=Image(), img2=Image()),
)
async def predict_multi_images(original: Image, compared: Image):
    output_array = await py_model.predict_multi_ndarray.async_run(
        np.array(original), np.array(compared)
    )
    img = fromarray(output_array)
    return dict(img1=img, img2=img)


@svc.api(
    input=Multipart(original=Image(), compared=Image()),
    output=Multipart(img1=Image(), img2=Image()),
)
async def predict_different_args(compared: Image, original: Image):
    output_array = await py_model.predict_multi_ndarray.async_run(
        np.array(original), np.array(compared)
    )
    img = fromarray(output_array)
    return dict(img1=img, img2=img)


@svc.api(
    input=Text(),
    output=Text(),
)
async def use_context(inp: str, ctx: bentoml.Context):
    if "error" in ctx.request.query_params:
        ctx.response.status_code = 400
        return ctx.request.query_params["error"]
    return inp


# customise the service
class AllowPingMiddleware:
    def __init__(
        self,
        app: ASGIApp,
    ) -> None:
        self.app = app

    async def __call__(self, scope: Scope, receive: Receive, send: Send) -> None:
        if scope["type"] == "http":
            req = Request(scope, receive)
            if req.url.path == "/ping":
                scope["path"] = "/livez"

        await self.app(scope, receive, send)
        return


svc.add_asgi_middleware(AllowPingMiddleware)  # type: ignore (hint not yet supported for hooks)


fastapi_app = FastAPI()


@fastapi_app.get("/hello")
def hello():
    return {"Hello": "World"}


svc.mount_asgi_app(fastapi_app)<|MERGE_RESOLUTION|>--- conflicted
+++ resolved
@@ -52,15 +52,12 @@
     return data
 
 
-<<<<<<< HEAD
-=======
 @svc.api(input=JSON(), output=JSON())
 async def echo_delay(data: dict[str, t.Any]) -> JSONSerializable:
     ret = await py_model.echo_delay.async_run(data)
     return ret
 
 
->>>>>>> 2921d9ec
 @svc.api(input=bentoml.io.Text(), output=bentoml.io.Text())
 def ensure_metrics_are_registered(data: str) -> str:  # pylint: disable=unused-argument
     counters = [
