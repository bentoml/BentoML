import re
import json
import typing as t
import logging
import importlib.util
from typing import TYPE_CHECKING
from importlib import import_module

from simple_di import inject
from simple_di import Provide

from bentoml import Tag
from bentoml import Model
from bentoml import Runner
from bentoml.exceptions import NotFound
from bentoml.exceptions import BentoMLException
from bentoml.exceptions import MissingDependencyException

from ..types import LazyType
from ..utils.pkg import get_pkg_version
from ..configuration.containers import BentoMLContainer

logger = logging.getLogger(__name__)

if TYPE_CHECKING:
    from transformers.configuration_utils import PretrainedConfig
    from transformers.models.auto.auto_factory import (
        _BaseAutoModelClass,  # type: ignore[reportPrivateUsage]
    )

    from .. import ext_typing as ext
    from ..models import ModelStore

try:
    import transformers
    from transformers import AutoModel
    from transformers import AutoConfig
    from transformers import TFAutoModel
    from transformers import AutoTokenizer
    from transformers import FlaxAutoModel
    from transformers import AutoFeatureExtractor
    from transformers.file_utils import http_get
    from transformers.file_utils import CONFIG_NAME
    from transformers.file_utils import WEIGHTS_NAME
    from transformers.file_utils import hf_bucket_url
    from transformers.file_utils import http_user_agent
    from transformers.file_utils import TF2_WEIGHTS_NAME
    from transformers.file_utils import FLAX_WEIGHTS_NAME
except ImportError:  # pragma: no cover
    raise MissingDependencyException(
        """\
        transformers is required in order to use module `bentoml.transformers`.
        Instruction: Install transformers with `pip install transformers`.
        """
    )


_hfhub_exc = """\
`huggingface_hub` is required to use `bentoml.transformers.import_from_huggingface_hub()`.
Instruction: `pip install huggingface_hub`
"""


_FRAMEWORK_ALIASES: t.Dict[str, str] = {"pt": "pytorch", "tf": "tensorflow"}

_AUTOMODEL_PREFIX_MAPPING: t.Dict[str, str] = {
    "pytorch": "AutoModel",
    "tensorflow": "TFAutoModel",
    "flax": "FlaxAutoModel",
}

_AUTOMODEL_LM_HEAD_MAPPING: t.Dict[str, str] = {
    "base": "",
    "pre-training": "ForPreTraining",
    "causal": "ForCausalLM",
    "masked": "ForMaskedLM",
    "seq2seq": "ForSeq2SeqLM",
    "sequence-classification": "ForSequenceClassification",
    "question-answering": "ForQuestionAnswering",
    "token-classification": "ForTokenClassification",
    "multiple-choice": "ForMultipleChoice",
    "next-sentence-prediction": "ForNextSentencePrediction",
    "image-classification": "ForImageClassification",
    "audio-classification": "ForAudioClassification",
    "ctc": "ForCTC",
    "speech-seq2seq": "ForSpeechSeq2Seq",
    "object-detection": "ForObjectDetection",
}


def check_model_type(identifier: t.Any) -> bool:
    return (
        LazyType["ext.TransformersModelType"](
            "transformers.modeling_utils.PreTrainedModel"
        ).isinstance(identifier)
        or LazyType["ext.TransformersModelType"](
            "transformers.modeling_flax_utils.FlaxPreTrainedModel"
        ).isinstance(identifier)
        or LazyType["ext.TransformersModelType"](
            "transformers.modeling_tf_utils.TFPreTrainedModel"
        ).isinstance(identifier)
    )

<<<<<<< HEAD
=======

def check_tokenizer_type(tokenizer: t.Any) -> bool:
    return LazyType["ext.TransformersTokenizerType"](
        "transformers.tokenization_utils.PreTrainedTokenizer"
    ).isinstance(tokenizer) or LazyType["ext.TransformersTokenizerType"](
        "transformers.tokenization_utils_fast.PreTrainedTokenizerFast"
    ).isinstance(
        tokenizer
    )
>>>>>>> 1efd77c6

def check_tokenizer_type(tokenizer: t.Any) -> bool:
    return LazyType["ext.TransformersTokenizerType"](
        "transformers.tokenization_utils.PreTrainedTokenizer"
    ).isinstance(tokenizer) or LazyType["ext.TransformersTokenizerType"](
        "transformers.tokenization_utils_fast.PreTrainedTokenizerFast"
    ).isinstance(
        tokenizer
    )

<<<<<<< HEAD

=======
>>>>>>> 1efd77c6
def load_autoclass(framework: str, lm_head: str) -> "_BaseAutoModelClass":
    """Getting transformers Auto Classes from given frameworks and lm_head"""
    if (
        framework not in _AUTOMODEL_PREFIX_MAPPING
        and framework not in _FRAMEWORK_ALIASES
    ):
        raise AttributeError(
            f"{framework} is either invalid aliases "
            "or not supported by transformers. "
            "Accepted: pt(alias to pytorch), "
            "tf(alias to tensorflow), and flax."
        )
    if lm_head not in _AUTOMODEL_LM_HEAD_MAPPING:
        raise AttributeError(
            f"`{lm_head}` alias for lm_head is invalid."
            f" Accepted: {[*_AUTOMODEL_LM_HEAD_MAPPING.keys()]}."
            " If you need any other AutoModel type provided by transformers,"
            " feel free to open a PR at https://github.com/bentoml/BentoML."
        )
    framework_prefix = (
        _FRAMEWORK_ALIASES[framework] if framework in _FRAMEWORK_ALIASES else framework
    )
    class_inst = f"{_AUTOMODEL_PREFIX_MAPPING[framework_prefix]}{_AUTOMODEL_LM_HEAD_MAPPING[lm_head]}"  # noqa
    try:
        return getattr(import_module("transformers"), class_inst)
    except AttributeError as e:
        raise BentoMLException(
            f"{e}\n\nPlease refers "
            f"to https://huggingface.co/transformers/model_doc/auto.html."
        )


def clean_name(name: str) -> str:
    return re.sub(r"\W|^(?=\d)-", "_", name)


def check_flax_supported() -> None:  # pragma: no cover
    _supported: bool = get_pkg_version("transformers").startswith("4")
    _flax_available = (
        importlib.util.find_spec("jax") is not None
        and importlib.util.find_spec("flax") is not None
    )
    if not _supported:
        logger.warning(
            "Detected transformers version: "
            f"{get_pkg_version('transformers')}, which "
            "doesn't have supports for Flax. "
            "Update `transformers` to 4.x and "
            "above to have Flax supported."
        )
    else:
        if _flax_available:
            _jax_version = get_pkg_version("jax")
            _flax_version = get_pkg_version("flax")
            logger.info(
                f"JAX version {_jax_version}, "
                f"Flax version {_flax_version} available."
            )
        else:
            logger.warning(
                "No versions of Flax or Jax are found under "
                "the current machine. In order to use "
                "Flax with transformers 4.x and above, "
                "refers to https://github.com/google/flax#quick-install"
            )


MODULE_NAME = "bentoml.transformers"

_SAVE_CONFLICTS_ERR = """\
When `tokenizer={tokenizer}`, model should be of type
Union[`PreTrainedModel`, `TFPreTrainedModel`, `FlaxPreTrainedModel`]. Currently
`type(model)={model}`

If you want to save the weight directly from
`transformers` and save it to BentoML do:
    `bentoml.transformers.import_from_huggingface_hub('bert-base-uncased')`.

If you are training a model from scratch using transformers, to save into BentoML do:
    `bentoml.transformers.save('bert_model', model=my_bert_model, tokenizer=my_tokenizer)`

If you want to import directly from a `transformers.pipeline` then do:
    # pipeline = transformers.pipelines('sentiment-analysis')
    `bentoml.transformers.save("senta-pipe", pipeline)
"""


@inject
def load(
    tag: t.Union[str, Tag],
    from_tf: bool = False,
    from_flax: bool = False,
    framework: str = "pt",
    *,
    lm_head: str = "base",
    return_config: bool = False,
    model_store: "ModelStore" = Provide[BentoMLContainer.model_store],
    **kwargs: str,
<<<<<<< HEAD
) -> t.Union[
    t.Tuple[
        "PretrainedConfig",
        "ext.TransformersModelType",
        t.Union[
            t.Optional["ext.TransformersTokenizerType"],
            t.Optional["ext.PreTrainedFeatureExtractor"],
        ],
    ],
    t.Tuple[
        "ext.TransformersModelType",
        t.Union[
            t.Optional["ext.TransformersTokenizerType"],
            t.Optional["ext.PreTrainedFeatureExtractor"],
        ],
    ],
=======
) -> t.Tuple[
    "PretrainedConfig",
    "ext.TransformersModelType",
    t.Optional["ext.TransformersTokenizerType"],
    t.Optional["ext.PreTrainedFeatureExtractor"],
>>>>>>> 1efd77c6
]:
    """
    Load a model from BentoML local modelstore with given name.

    Args:
        tag (:code:`Union[str, Tag]`):
            Tag of a saved model in BentoML local modelstore.
        model_store (:mod:`~bentoml._internal.models.store.ModelStore`, default to :mod:`BentoMLContainer.model_store`):
            BentoML modelstore, provided by DI Container.
        from_tf (:code:`bool`, `optional`, defaults to :code:`False`):
            Load the model weights from a TensorFlow checkpoint save file.
        from_flax (:code:`bool`, `optional`, defaults to :code:`False`):
            Load the model weights from a Flax checkpoint save file
        framework (:code:`str`, default to :code:`pt`):
            Given frameworks supported by transformers: PyTorch, Tensorflow, Flax
        lm_head (:code:`str`, default to :code:`causal`):
            Language model head for your model. For most use cases causal are applied.
            Refers to `transformers <https://huggingface.co/docs/transformers/index>`_ for more details on which type of
            language model head is applied to your use case and model.
        return_config (:code:`bool`, `optional`, default to :code:`False`):
            Whether or not to return configuration of the Transformers model.
        kwargs (:code:`str`, `optional`):
            kwargs that can be parsed to transformers Models instance.

    Returns:
        :obj:`Tuple[PretrainedConfig, Union[PreTrainedModel, TFPreTrainedModel, FlaxPreTrainedModel], Optional[Union[PreTrainedTokenizer, PreTrainedTokenizerFast]]]`: a tuple containing
        :obj:`PretrainedConfig`, :obj:`Model` class object defined by :obj:`transformers`, with an optional :obj:`Tokenizer` class, or :obj:`FeatureExtractor` class for the given model saved in BentoML modelstore.

    Examples:

    .. code-block:: python

        import bentoml
<<<<<<< HEAD
        model, tokenizer = bentoml.transformers.load('custom_gpt2', framework="pt", lm_head="causal")

    If you want to returns an config object:

    .. code-block:: python

        import bentoml
        config, model, tokenizer = bentoml.transformers.load('custom_gpt2', framework="pt", lm_head="causal", return_config=True)
=======
        config, model, tokenizer, _ = bentoml.transformers.load('custom_gpt2', framework="pt", lm_head="causal")
>>>>>>> 1efd77c6
    """  # noqa
    check_flax_supported()  # pragma: no cover
    model = model_store.get(tag)
    if model.info.module not in (MODULE_NAME, __name__):
        raise BentoMLException(
            f"Model {tag} was saved with module {model.info.module}, failed loading with {MODULE_NAME}."
        )
    if lm_head == "base":
        logger.warning(
            """\
Given `lm_head=base`. This will use the base AutoModel class for given frameworks. Please
be mindful that `AutoModel` will load a generic base model classes of the library, which might not work for your
given usecase. Make sure to use the correct type of language model head. For example with GPT2, `causal` language
model head should be used:
    import bentoml
    model, tokenizer= bentoml.transformers.load('gpt2', lm_head='causal')
                """
        )

    config, unused_kwargs = AutoConfig.from_pretrained(
        model.path, return_unused_kwargs=True, **kwargs
    )  # type: ignore[reportUnknownMemberType]

<<<<<<< HEAD
=======
    config, unused_kwargs = AutoConfig.from_pretrained(
        model.path, return_unused_kwargs=True, **kwargs
    )  # type: ignore[reportUnknownMemberType]

>>>>>>> 1efd77c6
    _model, _tokenizer = model.info.context["model"], model.info.context["tokenizer"]
    _feature_extractor = model.info.context["feature_extractor"]

    if _tokenizer is False:
        tokenizer: t.Optional["ext.TransformersTokenizerType"] = None
    else:
        tokenizer = getattr(import_module("transformers"), _tokenizer).from_pretrained(
            model.path, from_tf=from_tf, from_flax=from_flax
        )
    if _feature_extractor is False:
        feature_extractor: t.Optional["ext.PreTrainedFeatureExtractor"] = None
    else:
        feature_extractor = getattr(
            import_module("transformers"), _feature_extractor
        ).from_pretrained(model.path)
<<<<<<< HEAD

    tokenizer_or_fe = tokenizer if tokenizer is not None else feature_extractor
    # check for cases where a model doesn't have a tokenizer and a feature extractor
    assert tokenizer_or_fe is not None
=======
>>>>>>> 1efd77c6

    try:
        # Cover cases where some model repo doesn't include a model
        #  name under their config.json. An example is
        #  google/bert_uncased_L-2_H-128_A-2
        t_model = load_autoclass(framework, lm_head).from_pretrained(  # type: ignore[reportUnknownMemberType]
            model.path, config=config, **unused_kwargs
        )
    except Exception:  # noqa # pylint: disable=broad-except
        if feature_extractor is not None:
            if from_tf:
                framework = "tf"
            elif from_flax:
                framework = "flax"
            else:
                framework = "pt"
            loader = load_autoclass(framework, lm_head)
        else:
            loader = getattr(import_module("transformers"), _model)
        t_model: "ext.TransformersModelType" = loader.from_pretrained(  # type: ignore[reportUnknownMemberType]
            model.path,
            config=config,
            **unused_kwargs,
        )
<<<<<<< HEAD

    if return_config:
        return config, t_model, tokenizer_or_fe
    return t_model, tokenizer_or_fe
=======
    return config, t_model, tokenizer, feature_extractor
>>>>>>> 1efd77c6


def _save(
    name: str,
    *,
    model_identifier: t.Union[
        str, "ext.TransformersModelType", "ext.TransformersPipeline"
    ],
    tokenizer: t.Optional["ext.TransformersTokenizerType"],
    metadata: t.Optional[t.Dict[str, t.Any]],
    keep_download_from_hub: bool,
    model_store: "ModelStore",
    **transformers_options_kwargs: str,
) -> Tag:

    # AutoConfig kwargs options
    cache_dir = transformers_options_kwargs.pop("cache_dir", None)
    force_download = transformers_options_kwargs.pop("force_download", False)
    resume_download = transformers_options_kwargs.pop("resume_download", True)
    proxies = transformers_options_kwargs.pop("proxies", None)
    revision = transformers_options_kwargs.pop("revision", "main")
    trust_remote_code = transformers_options_kwargs.pop("trust_remote_code", False)

    from_tf = transformers_options_kwargs.pop("from_tf", False)
    from_flax = transformers_options_kwargs.pop("from_flax", False)
    use_auth_token = transformers_options_kwargs.pop("use_auth_token", None)

    # AutoTokenizer kwargs options
    subfolder = transformers_options_kwargs.pop("subfolder", None)
    use_fast = transformers_options_kwargs.pop("use_fast", True)
    tokenizer_type = transformers_options_kwargs.pop("tokenizer_type", None)

    check_flax_supported()  # pragma: no cover
    context: t.Dict[str, t.Any] = {
        "framework_name": "transformers",
        "pip_dependencies": [f"transformers=={get_pkg_version('transformers')}"],
        "feature_extractor": False,
        "pipeline": False,
        "tokenizer": False,
    }
    options: t.Dict[str, t.Any] = {"revision": revision}

    _model = Model.create(
        name,
        module=MODULE_NAME,
        context=context,
        options=options,
        metadata=metadata,
    )

    if from_tf:
        automodel_cls = TFAutoModel
    elif from_flax:
        automodel_cls = FlaxAutoModel
    else:
        automodel_cls = AutoModel

    if isinstance(model_identifier, str):
        try:
            meta = model_store.get(name)
            rev = meta.info.options["revision"]
            if rev == "main" and not keep_download_from_hub:
                logger.warning(
                    f"{name} is found under BentoML modelstore.\nFor most use cases of using pretrained model,"
                    f" you don't have to re-download the model. returning {meta.tag} ...\nIf you"
                    " still insist on downloading, then specify `keep_download_from_hub=True` in"
                    " `import_from_huggingface_hub`."
                )
                return meta.tag
            else:
                pass
        except (NotFound, FileNotFoundError):
            pass

        # Load the model from pretrained
        # This is pretty slow approach
        model = automodel_cls.from_pretrained(
            model_identifier,
            cache_dir=cache_dir,
            force_download=force_download,
            resume_download=resume_download,
            proxies=proxies,
            revision=revision,
            **transformers_options_kwargs,
        )
        model.save_pretrained(_model.path)

        with open(_model.path_of(CONFIG_NAME), "r", encoding="utf-8") as of:
            _config = json.loads(of.read())
            try:
                arch = "".join(_config["architectures"])
                if from_tf:
                    _model.info.context["model"] = f"TF{arch}"
                elif from_flax:
                    _model.info.context["model"] = f"Flax{arch}"
                else:
                    _model.info.context["model"] = arch
            except KeyError:
                _model.info.context["model"] = ""

        # NOTE: With Tokenizer there are way too many files
        #  to be included, per frameworks. Thus we will load
        #  a Tokenizer instance, then save it to path.
        try:
            _tokenizer: "ext.TransformersTokenizerType" = AutoTokenizer.from_pretrained(
                # type: ignore[reportUnknownMemberType]
                model_identifier,
                force_download=force_download,
                resume_download=resume_download,
                proxies=proxies,
                revision=revision,
                subfolder=subfolder,
                use_fast=use_fast,
                tokenizer_type=tokenizer_type,
                trust_remote_code=trust_remote_code,
                **transformers_options_kwargs,
            )
            _ = _tokenizer.save_pretrained(_model.path)  # type: ignore[reportUnknownMemberType]
            _model.info.context["tokenizer"] = type(_tokenizer).__name__
        except (ValueError, KeyError):
            # For pretrained model that doesn't have a tokenizer,
            # it will have a feature extractor instead
            _feature_extractor: "ext.PreTrainedFeatureExtractor" = (
                AutoFeatureExtractor.from_pretrained(
                    model_identifier,
                    cache_dir=cache_dir,
                    force_download=force_download,
                    resume_download=resume_download,
                    proxies=proxies,
                    revision=revision,
                    use_auth_token=use_auth_token,
                    **transformers_options_kwargs,
                )
            )
            _feature_extractor.save_pretrained(_model.path)  # type: ignore[reportUnknownMemberType]
            _model.info.context["feature_extractor"] = type(_feature_extractor).__name__
    elif LazyType["ext.TransformersPipeline"](
        "transformers.pipelines.base.Pipeline"
    ).isinstance(model_identifier):
        _model.info.context["model"] = model_identifier.model.__class__.__name__
        _model.info.context["tokenizer"] = model_identifier.tokenizer.__class__.__name__
        _model.info.context["pipeline"] = True
        model_identifier.save_pretrained(_model.path)
    elif check_model_type(model_identifier):
        assert tokenizer is not None and check_tokenizer_type(
            tokenizer
        ), _SAVE_CONFLICTS_ERR.format(tokenizer=tokenizer, model=type(model_identifier))
        _model.info.context["model"] = model_identifier.__class__.__name__
        _model.info.context["tokenizer"] = tokenizer.__class__.__name__
        model_identifier.save_pretrained(_model.path)
        tokenizer.save_pretrained(_model.path)
    else:
        raise BentoMLException(
            "Unknown type for `model_identifier`."
            f" Got {type(model_identifier)} while only accepted"
            " one of the following three type: `str`,"
            " `Pipeline` and `Union[PreTrainedModel,TFPreTrainedModel,FlaxPreTrainedModel]`"
        )

    _model.save(model_store)
    return _model.tag


@inject
def save(
    name: str,
    *,
    model: t.Union["ext.TransformersModelType", "ext.TransformersPipeline"],
    tokenizer: t.Optional["ext.TransformersTokenizerType"] = None,
    metadata: t.Optional[t.Dict[str, t.Any]] = None,
    model_store: "ModelStore" = Provide[BentoMLContainer.model_store],
    **transformers_options_kwargs: str,
) -> Tag:
    """
    Save a model instance to BentoML modelstore.

    Args:
        name (:code:`str`):
            Name for given model instance. This should pass Python identifier check.
        model (:code:`Union[transformers.PreTrainedModel, transformers.TFPreTrainedModel, transformers.FlaxPreTrainedModel]`):
            Model instance provided by :obj:`transformers`. This can be retrieved from their
            :code:`AutoModel` class. You can also use any type of models/automodel provided
            by :obj:`transformers`. Refers to `Models API <https://huggingface.co/transformers/main_classes/model.html>`_
            for more information.
        tokenizer (:code:`Union[transformers.PreTrainedTokenizer, transformers.PreTrainedTokenizerFast]`):
            Toeknizer instance provided by :obj:`transformers`. This can be retrieved from their
            their :code:`AutoTokenizer` class. You can also use any type of Tokenizer
            accordingly to your use case provided by :obj:`transformers`. Refers to
            `Tokenizer API <https://huggingface.co/transformers/main_classes/tokenizer.html>`_
            for more information
        metadata (:code:`Dict[str, Any]`, `optional`,  default to :code:`None`):
            Custom metadata for given model.
        model_store (:mod:`~bentoml._internal.models.store.ModelStore`, default to :mod:`BentoMLContainer.model_store`):
            BentoML modelstore, provided by DI Container.
        from_tf (:code:`bool`, `optional`, defaults to :code:`False`):
            Load the model weights from a TensorFlow checkpoint save file
        from_flax (:code:`bool`, `optional`, defaults to :code:`False`):
            Load the model weights from a Flax checkpoint save file
        revision (:code:`str`, `optional`, defaults to :code:`"main"`):
            The specific model version to use. It can be a branch name, a tag name, or a
            commit id, since we use a git-based system for storing models and other
            artifacts on *huggingface.co*, so ``revision`` can be any
            identifier allowed by git.
        mirror (:code:`str`, `optional`):
            Mirror source to accelerate downloads in China. If you are from China and
            have an accessibility problem, you can set this option to resolve it. Note
            that we do not guarantee the timeliness or safety. Please refer to the
            mirror site for more information.
        proxies (:code:`Dict[str, str]`, `optional`):
            A dictionary of proxy servers to use by protocol or endpoint, e.g.
            :obj:`{'http': 'foo.bar:3128', 'http://hostname': 'foo.bar:4012'}`. The
            proxies are used on each request.
        use_auth_token (:code:`str` or :code:`bool`, `optional`):
            The token to use as HTTP bearer authorization for remote files. If
            :obj:`True`, will use the token generated when running
            :obj:`transformers-cli login` (stored in :obj:`~/.huggingface`).
        force_download (:code:`bool`, `optional`, defaults to :code:`False`):
            Whether or not to force the (re-)download of the model weights and
            configuration files, overriding the cached versions if they exist.
        resume_download (:code:`bool`, `optional`, defaults to :code:`False`):
            Whether or not to delete incompletely received files. Will attempt to resume
            the download if such a file exists.

    .. note::


       Some parameters are direct port from :func:`from_pretrained` arguments. This is to
       ensure that when doing :func:`save` operations we don't actually load the model class into memory

    .. warning::


        :code:`save` should **ONLY BE USED** when training or working with a customized pretrained transformers model.
        Otherwise, use :code:`import_from_huggingface_hub` for most usecases.

    Returns:
        :obj:`~bentoml._internal.types.Tag`: A :obj:`tag` with a format `name:version` where `name` is the user-defined model's name, and a generated `version` by BentoML.

    Examples:

    .. code-block:: python

        from transformers import AutoModelForQuestionAnswering, AutoTokenizer
        import bentoml

        model = AutoModelForQuestionAnswering.from_pretrained("gpt2", from_flax=True)
        tokenizer = AutoTokenizer.from_pretrained("gpt2", from_flax=True)
        # custom training and modification goes here

        tag = bentoml.transformers.save("flax_gpt2", model=model, tokenizer=tokenizer)
    """
    if not check_model_type(model):
        if not LazyType["ext.TransformersPipeline"](
            "transformers.pipelines.base.Pipeline"
        ).isinstance(model):
            raise BentoMLException(
                "If you want to import model directly from huggingface hub"
                " please use `import_from_huggingface_hub` instead. `save` should"
                " only be used for saving custom pretrained model and tokenizer"
            )
    return _save(
        name=name,
        model_identifier=model,
        tokenizer=tokenizer,
        metadata=metadata,
        keep_download_from_hub=False,
        model_store=model_store,
        **transformers_options_kwargs,
    )


@inject
def import_from_huggingface_hub(
    name: str,
    *,
    save_namespace: t.Optional[str] = None,
    metadata: t.Optional[t.Dict[str, t.Any]] = None,
    keep_download_from_hub: bool = False,
    model_store: "ModelStore" = Provide[BentoMLContainer.model_store],
    **transformers_options_kwargs: str,
) -> Tag:
    """
    Import a model from hugging face hub and save it to bentoml modelstore.

    Args:
        name (:code:`str`):
            Model name retrieved from HuggingFace Model hub. This shouldn't be a model
            instance. If you would like to save a model instance refers to
            :func:`~bentoml.transformers.save` for more information.
        save_namespace (:code:`str`, default to given `name`):
            Name to save model to BentoML modelstore.
        metadata (:code:`Dict[str, Any]`, `optional`,  default to :code:`None`):
            Custom metadata for given model.
        model_store (:mod:`~bentoml._internal.models.store.ModelStore`, default to :mod:`BentoMLContainer.model_store`):
            BentoML modelstore, provided by DI Container.
        keep_download_from_hub (`bool`, `optional`, default to :code:`False`):
            Whether to re-download pretrained model from hub.
        from_tf (`bool`, `optional`, defaults to `False`):
            Load the model weights from a TensorFlow checkpoint save file
        from_flax (`bool`, `optional`, defaults to `False`):
            Load the model weights from a Flax checkpoint save file
        revision(:code:`str`, `optional`, defaults to `"main"`):
            The specific model version to use. It can be a branch name, a tag name, or a
            commit id, since we use a git-based system for storing models and other
            artifacts on huggingface.co, so ``revision`` can be any identifier allowed
            by git.
        mirror(:code:`str`, `optional`):
            Mirror source to accelerate downloads in China. If you are from China and
            have an accessibility problem, you can set this option to resolve it. Note
            that we do not guarantee the timeliness or safety. Please refer to the
            mirror site for more information.
        proxies (:code:`Dict[str, str], `optional`):
            A dictionary of proxy servers to use by protocol or endpoint, e.g.
            :obj:`{'http': 'foo.bar:3128', 'http://hostname': 'foo.bar:4012'}`. The
            proxies are used on each request.
        use_auth_token (:code:`str` or `bool`, `optional`):
            The token to use as HTTP bearer authorization for remote files. If
            :obj:`True`, will use the token generated when running
            :obj:`transformers-cli login` (stored in :obj:`~/.huggingface`).
        force_download (`bool`, `optional`, defaults to `False`):
            Whether or not to force the (re-)download of the model weights and
            configuration files, overriding the cached versions if they exist.
        resume_download (`bool`, `optional`, defaults to `False`):
            Whether or not to delete incompletely received files. Will attempt to resume
            the download if such a file exists.
        subfolder (:code:`str`, *optional*):
            In case the relevant files are located inside a subfolder of the model repo on huggingface.co (e.g. for
            facebook/rag-token-base), specify it here.
        use_fast (:code:`bool`, *optional*, defaults to :code:`True`):
            Whether or not to try to load the fast version of the tokenizer.
        tokenizer_type (:code:`str`, *optional*):
            Tokenizer type to be loaded.
        trust_remote_code (:code:`bool`, *optional*, defaults to `False`):
            Whether or not to allow for custom models defined on the Hub in their own modeling files. This option
            should only be set to `True` for repositories you trust and in which you have read the code, as it will
            execute code present on the Hub on your local machine.

    .. note::


       Some parameters are direct port from :func:`from_pretrained()` arguments. This
       ensures that when doing :func:`save` operations we don't actually load the model
       class into memory

    Returns:
        :obj:`~bentoml._internal.types.Tag`: A :obj:`tag` with a format `name:version` where `name` is the user-defined model's name, and a generated `version` by BentoML.

    Examples:

    .. code-block:: python

        from transformers import AutoModelForQuestionAnswering, AutoTokenizer
        import bentoml

        tag = bentoml.transformers.import_from_huggingface_hub("gpt2", from_tf=True)
    """
    # TODO: pass down kwargs for AutoTokenizer
    save_namespace = clean_name(name) if save_namespace is None else save_namespace
    return _save(
        name=save_namespace,
        model_identifier=name,
        tokenizer=None,
        keep_download_from_hub=keep_download_from_hub,
        metadata=metadata,
        model_store=model_store,
        **transformers_options_kwargs,
    )


class _TransformersRunner(Runner):
    @inject
    def __init__(
        self,
        tag: Tag,
        tasks: str,
        *,
        framework: str,
        lm_head: str,
        device: int,
        name: str,
        resource_quota: t.Optional[t.Dict[str, t.Any]],
        batch_options: t.Optional[t.Dict[str, t.Any]],
        model_store: "ModelStore" = Provide[BentoMLContainer.model_store],
        **pipeline_kwargs: t.Any,
    ):
        in_store_tag = model_store.get(tag).tag
        self._tag = in_store_tag
        super().__init__(name, resource_quota, batch_options)

        try:
            transformers.pipelines.check_task(tasks)
        except KeyError as e:
            raise BentoMLException(
                f"{e}, as `{tasks}` is not recognized by transformers."
            )
        self._tasks = tasks
        self._model_store = model_store
        self._framework = framework
        self._lm_head = lm_head
        self._device = device
        self._pipeline_kwargs = pipeline_kwargs

        # pipeline arguments
        self._feature_extractor = pipeline_kwargs.pop("feature_extractor", None)
        self._revision = pipeline_kwargs.pop("revision", None)  # type: t.Optional[str]
        self._use_fast = pipeline_kwargs.pop("use_fast", True)  # type: bool
        self._use_auth_token = pipeline_kwargs.pop(
            "use_auth_token", None
        )  # type: t.Optional[t.Union[str, bool]]
        self._model_kwargs = pipeline_kwargs.pop(
            "model_kwargs", {}
        )  # type: t.Dict[str, t.Any]
        self._kwargs = pipeline_kwargs

    @property
    def required_models(self) -> t.List[Tag]:
        return [self._tag]

    @property
    def num_concurrency(self) -> int:
        return self.num_replica

    @property
    def num_replica(self) -> int:
        # TODO: supports multiple GPUS
        return 1

    # pylint: disable=arguments-differ,attribute-defined-outside-init
    def _setup(self) -> None:
        try:
            _ = self._model_store.get(self._tag)
            self._config, self._model, self._tokenizer, self._feature_extractor = load(
                self._tag,
                model_store=self._model_store,
                from_flax=False,
                from_tf="tf" in self._framework,
                framework=self._framework,
                lm_head=self._lm_head,
            )
        except FileNotFoundError:
            self._config, self._model, self._tokenizer = None, None, None
        if self._tokenizer is None:
            self._pipeline: "ext.TransformersPipeline" = transformers.pipeline(
                self._tasks
            )
        else:
            self._pipeline = transformers.pipeline(
                self._tasks,
                config=self._config,
                model=self._model,
                tokenizer=self._tokenizer,  # type: ignore[reportGeneralTypeIssues]
                framework=self._framework,
                feature_extractor=self._feature_extractor,
                revision=self._revision,
                use_fast=self._use_fast,
                use_auth_token=self._use_auth_token,
                model_kwargs=self._model_kwargs,
                device=self._device,
                **self._kwargs,
            )

    # pylint: disable=arguments-differ
    def _run_batch(
        self, input_data: t.Union[t.Any, t.List[t.Any]]
    ) -> t.Union[t.Any, t.List[t.Any]]:  # type: ignore[override]  # noqa
        res: t.Any = self._pipeline(input_data)
        return res


def load_runner(
    tag: t.Union[str, Tag],
    *,
    tasks: str,
    framework: str = "pt",
    lm_head: str = "causal",
    device: int = -1,
    name: t.Optional[str] = None,
    resource_quota: t.Optional[t.Dict[str, t.Any]] = None,
    batch_options: t.Optional[t.Dict[str, t.Any]] = None,
    model_store: "ModelStore" = Provide[BentoMLContainer.model_store],
    **pipeline_kwargs: t.Any,
) -> "_TransformersRunner":
    """
    Runner represents a unit of serving logic that can be scaled horizontally to
    maximize throughput. :func:`~bentoml.transformers.load_runner` implements a Runner class
    that wrap around a transformers pipeline, which optimize it for the BentoML runtime.

    .. warning::

       :func:`load_runner` will try to load the model from given :obj:`tag`. If the model does not
       exists, then BentoML will fallback to initialize pipelines from transformers,
       thus files will be loaded from huggingface cache.


    Args:
        tag (:code:`Union[str, Tag]`):
            Tag of a saved model in BentoML local modelstore.
        tasks (:code:`str`):
            Given tasks for pipeline. Refers to `Task Summary <https://huggingface.co/transformers/task_summary.html>`_
            for more information.
        framework (:code:`str`, default to :code:`pt`):
            Given frameworks supported by transformers: PyTorch, Tensorflow
        device (`int`, `optional`, default to :code:`-1`):
            Default GPU devices to be used by runner.
        lm_head (:code:`str`, default to :code:`causal`):
            Language model attention head for your model. For most use case :obj:`causal` are applied.
            Refers to `HuggingFace Docs <https://huggingface.co/docs/transformers/main_classes/model>`_
            for more details on which type of language model head is applied to your use case.
        resource_quota (:code:`Dict[str, Any]`, `optional`, default to :code:`None`):
            Dictionary to configure resources allocation for runner.
        batch_options (:code:`Dict[str, Any]`, `optional`, default to :code:`None`):
            Dictionary to configure batch options for runner in a service context.
        model_store (:mod:`~bentoml._internal.models.store.ModelStore`, default to :mod:`BentoMLContainer.model_store`):
            BentoML modelstore, provided by DI Container.
        **pipeline_kwargs(`Any`):
            Refers to `Pipeline Docs <https://huggingface.co/docs/transformers/main_classes/pipelines#transformers.pipeline>`_ for more information
            on :obj:`kwargs` that is applicable for your specific pipeline.

    Returns:
        :obj:`~bentoml._internal.runner.Runner`: Runner instances for :mod:`bentoml.transformers` model

    Examples:

    .. code-block:: python

        import transformers
        import bentoml

        runner = bentoml.transformers.load_runner("gpt2:latest", tasks='zero-shot-classification', framework=tf)
        runner.run_batch(["In today news, ...", "The stocks market seems ..."])
    """
    tag = Tag.from_taglike(tag)
    if name is None:
        name = tag.name
    return _TransformersRunner(
        tag=tag,
        tasks=tasks,
        framework=framework,
        lm_head=lm_head,
        device=device,
        name=name,
        resource_quota=resource_quota,
        batch_options=batch_options,
        model_store=model_store,
        **pipeline_kwargs,
    )<|MERGE_RESOLUTION|>--- conflicted
+++ resolved
@@ -39,13 +39,7 @@
     from transformers import AutoTokenizer
     from transformers import FlaxAutoModel
     from transformers import AutoFeatureExtractor
-    from transformers.file_utils import http_get
     from transformers.file_utils import CONFIG_NAME
-    from transformers.file_utils import WEIGHTS_NAME
-    from transformers.file_utils import hf_bucket_url
-    from transformers.file_utils import http_user_agent
-    from transformers.file_utils import TF2_WEIGHTS_NAME
-    from transformers.file_utils import FLAX_WEIGHTS_NAME
 except ImportError:  # pragma: no cover
     raise MissingDependencyException(
         """\
@@ -53,12 +47,6 @@
         Instruction: Install transformers with `pip install transformers`.
         """
     )
-
-
-_hfhub_exc = """\
-`huggingface_hub` is required to use `bentoml.transformers.import_from_huggingface_hub()`.
-Instruction: `pip install huggingface_hub`
-"""
 
 
 _FRAMEWORK_ALIASES: t.Dict[str, str] = {"pt": "pytorch", "tf": "tensorflow"}
@@ -101,8 +89,6 @@
         ).isinstance(identifier)
     )
 
-<<<<<<< HEAD
-=======
 
 def check_tokenizer_type(tokenizer: t.Any) -> bool:
     return LazyType["ext.TransformersTokenizerType"](
@@ -112,21 +98,7 @@
     ).isinstance(
         tokenizer
     )
->>>>>>> 1efd77c6
-
-def check_tokenizer_type(tokenizer: t.Any) -> bool:
-    return LazyType["ext.TransformersTokenizerType"](
-        "transformers.tokenization_utils.PreTrainedTokenizer"
-    ).isinstance(tokenizer) or LazyType["ext.TransformersTokenizerType"](
-        "transformers.tokenization_utils_fast.PreTrainedTokenizerFast"
-    ).isinstance(
-        tokenizer
-    )
-
-<<<<<<< HEAD
-
-=======
->>>>>>> 1efd77c6
+
 def load_autoclass(framework: str, lm_head: str) -> "_BaseAutoModelClass":
     """Getting transformers Auto Classes from given frameworks and lm_head"""
     if (
@@ -225,7 +197,6 @@
     return_config: bool = False,
     model_store: "ModelStore" = Provide[BentoMLContainer.model_store],
     **kwargs: str,
-<<<<<<< HEAD
 ) -> t.Union[
     t.Tuple[
         "PretrainedConfig",
@@ -242,13 +213,6 @@
             t.Optional["ext.PreTrainedFeatureExtractor"],
         ],
     ],
-=======
-) -> t.Tuple[
-    "PretrainedConfig",
-    "ext.TransformersModelType",
-    t.Optional["ext.TransformersTokenizerType"],
-    t.Optional["ext.PreTrainedFeatureExtractor"],
->>>>>>> 1efd77c6
 ]:
     """
     Load a model from BentoML local modelstore with given name.
@@ -282,7 +246,6 @@
     .. code-block:: python
 
         import bentoml
-<<<<<<< HEAD
         model, tokenizer = bentoml.transformers.load('custom_gpt2', framework="pt", lm_head="causal")
 
     If you want to returns an config object:
@@ -291,9 +254,6 @@
 
         import bentoml
         config, model, tokenizer = bentoml.transformers.load('custom_gpt2', framework="pt", lm_head="causal", return_config=True)
-=======
-        config, model, tokenizer, _ = bentoml.transformers.load('custom_gpt2', framework="pt", lm_head="causal")
->>>>>>> 1efd77c6
     """  # noqa
     check_flax_supported()  # pragma: no cover
     model = model_store.get(tag)
@@ -317,13 +277,6 @@
         model.path, return_unused_kwargs=True, **kwargs
     )  # type: ignore[reportUnknownMemberType]
 
-<<<<<<< HEAD
-=======
-    config, unused_kwargs = AutoConfig.from_pretrained(
-        model.path, return_unused_kwargs=True, **kwargs
-    )  # type: ignore[reportUnknownMemberType]
-
->>>>>>> 1efd77c6
     _model, _tokenizer = model.info.context["model"], model.info.context["tokenizer"]
     _feature_extractor = model.info.context["feature_extractor"]
 
@@ -339,13 +292,10 @@
         feature_extractor = getattr(
             import_module("transformers"), _feature_extractor
         ).from_pretrained(model.path)
-<<<<<<< HEAD
 
     tokenizer_or_fe = tokenizer if tokenizer is not None else feature_extractor
     # check for cases where a model doesn't have a tokenizer and a feature extractor
     assert tokenizer_or_fe is not None
-=======
->>>>>>> 1efd77c6
 
     try:
         # Cover cases where some model repo doesn't include a model
@@ -370,14 +320,10 @@
             config=config,
             **unused_kwargs,
         )
-<<<<<<< HEAD
 
     if return_config:
         return config, t_model, tokenizer_or_fe
     return t_model, tokenizer_or_fe
-=======
-    return config, t_model, tokenizer, feature_extractor
->>>>>>> 1efd77c6
 
 
 def _save(
