--- conflicted
+++ resolved
@@ -79,15 +79,6 @@
 {% block SETUP_BENTO_COMPONENTS %}
 
 {% set __install_python_scripts__ = expands_bento_path("env", "python", "install.sh", bento_path=bento__path) %}
-<<<<<<< HEAD
-# Install python package dependencies with pip
-# BentoML by default generates two requirement files:
-#  - ./env/python/requirements.lock.txt: all dependencies locked to its version presented during `build`
-#  - ./env/python/requirements.txt: all dependencies as user specified in code or requirements.txt file
-# We will try to install from  requirements.txt.lock to install package with -U,
-# else we will try to install from requirements.txt.
-=======
->>>>>>> 3f9b969d
 RUN --mount=type=cache,mode=0777,target=/root/.cache/pip \
     chmod +x {{ __install_python_scripts__ }} && \
     bash {{ __install_python_scripts__ }}
