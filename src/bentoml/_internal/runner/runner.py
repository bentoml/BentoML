from __future__ import annotations

import logging
import typing as t
from abc import ABC
from abc import abstractmethod
from pprint import pprint

import attr
from simple_di import Provide
from simple_di import inject

from ...exceptions import StateException
from ..configuration.containers import BentoMLContainer
from ..models.model import Model
from ..tag import validate_tag_str
from ..utils import first_not_none
from .runnable import Runnable
<<<<<<< HEAD
from .strategy import Strategy
from .strategy import DefaultStrategy
from ...exceptions import BentoMLConfigException
from ...exceptions import StateException
from ..models.model import Model
from .runner_handle import RunnerHandle
from .runner_handle import DummyRunnerHandle
from ..configuration.containers import BentoMLContainer
from ..marshal.dispatcher import OPTIMIZER_REGISTRY
from ..marshal.dispatcher import BATCHING_STRATEGY_REGISTRY
=======
from .runner_handle import DummyRunnerHandle
from .runner_handle import RunnerHandle
from .strategy import DefaultStrategy
from .strategy import Strategy
>>>>>>> ec2dc2ab

if t.TYPE_CHECKING:
    from ...triton import Runner as TritonRunner
    from .runnable import RunnableMethodConfig
    from ..marshal.dispatcher import Optimizer
    from ..marshal.dispatcher import BatchingStrategy

    # only use ParamSpec in type checking, as it's only in 3.10
    P = t.ParamSpec("P")
    ListModel = list[Model]
else:
    P = t.TypeVar("P")
    ListModel = list

T = t.TypeVar("T", bound=Runnable)
R = t.TypeVar("R")


logger = logging.getLogger(__name__)

object_setattr = object.__setattr__


@attr.frozen(slots=False)
class RunnerMethod(t.Generic[T, P, R]):
    runner: Runner | TritonRunner
    name: str
    config: RunnableMethodConfig
    max_batch_size: int
    max_latency_ms: int
    optimizer: Optimizer
    batching_strategy: BatchingStrategy

    def run(self, *args: P.args, **kwargs: P.kwargs) -> R:
        return self.runner._runner_handle.run_method(self, *args, **kwargs)

    async def async_run(self, *args: P.args, **kwargs: P.kwargs) -> R:
        return await self.runner._runner_handle.async_run_method(self, *args, **kwargs)

    def async_stream(
        self, *args: P.args, **kwargs: P.kwargs
    ) -> t.AsyncGenerator[R, None]:
        return self.runner._runner_handle.async_stream_method(self, *args, **kwargs)


def _to_lower_name(name: str) -> str:
    lname = name.lower()
    if name != lname:
        logger.warning("Converting runner name '%s' to lowercase: '%s'", name, lname)

    return lname


def _validate_name(_: t.Any, attr: attr.Attribute[str], value: str):
    try:
        validate_tag_str(value)
    except ValueError as e:
        # TODO: link to tag validation documentation
        raise ValueError(
            f"Runner name '{value}' is not valid; it must be a valid BentoML Tag name."
        ) from e


@attr.define(slots=False, frozen=True)
class AbstractRunner(ABC):
    name: str = attr.field(converter=_to_lower_name, validator=_validate_name)
    models: list[Model] = attr.field(
        converter=attr.converters.default_if_none(factory=list),
        validator=attr.validators.deep_iterable(
            attr.validators.instance_of(Model),
            iterable_validator=attr.validators.instance_of(ListModel),
        ),
    )
    resource_config: dict[str, t.Any]
    runnable_class: type[Runnable]
    embedded: bool

    @abstractmethod
    def init_local(self, quiet: bool = False) -> None:
        """
        Initialize local runnable instance, for testing and debugging only.

        Args:
            quiet: if True, no logs will be printed
        """

    @abstractmethod
    def init_client(
        self,
        handle_class: type[RunnerHandle] | None = None,
        *args: t.Any,
        **kwargs: t.Any,
    ):
        """
        Initialize client for a remote runner instance. To be used within API server instance.
        """


@attr.define(slots=False, frozen=True, eq=False, init=False)
class Runner(AbstractRunner):
    if t.TYPE_CHECKING:
        # This will be set by __init__. This is for type checking only.
        run: t.Callable[..., t.Any]
        async_run: t.Callable[..., t.Awaitable[t.Any]]

        # the following annotations hacks around the fact that Runner does not
        # have information about signatures at runtime.
        @t.overload
        def __getattr__(self, item: t.Literal["__attrs_init__"]) -> t.Callable[..., None]:  # type: ignore
            ...

        @t.overload
        def __getattr__(self, item: t.LiteralString) -> RunnerMethod[t.Any, P, t.Any]:
            ...

        def __getattr__(self, item: str) -> t.Any:
            ...

    runner_methods: list[RunnerMethod[t.Any, t.Any, t.Any]]
    scheduling_strategy: type[Strategy]
    workers_per_resource: int | float = 1
    runnable_init_params: dict[str, t.Any] = attr.field(
        default=None, converter=attr.converters.default_if_none(factory=dict)
    )
    _runner_handle: RunnerHandle = attr.field(init=False, factory=DummyRunnerHandle)

    def _set_handle(
        self, handle_class: type[RunnerHandle], *args: t.Any, **kwargs: t.Any
    ) -> None:
        if not isinstance(self._runner_handle, DummyRunnerHandle):
            raise StateException("Runner already initialized")

        runner_handle = handle_class(self, *args, **kwargs)
        object_setattr(self, "_runner_handle", runner_handle)

    @inject
    async def runner_handle_is_ready(
        self,
        timeout: int = Provide[BentoMLContainer.api_server_config.runner_probe.timeout],
    ) -> bool:
        """
        Check if given runner handle is ready. This will be used as readiness probe in Kubernetes.
        """
        return await self._runner_handle.is_ready(timeout)

    def __init__(
        self,
        runnable_class: type[Runnable],
        *,
        runnable_init_params: dict[str, t.Any] | None = None,
        name: str | None = None,
        scheduling_strategy: type[Strategy] = DefaultStrategy,
        models: list[Model] | None = None,
        max_batch_size: int | None = None,
        max_latency_ms: int | None = None,
        optimizer: Optimizer | None = None,
        batching_strategy: BatchingStrategy | None = None,
        method_configs: dict[str, dict[str, int]] | None = None,
        embedded: bool = False,
    ) -> None:
        """

        Runner represents a unit of computation that can be executed on a remote Python worker and scales independently
        See https://docs.bentoml.com/en/latest/concepts/runner.html for more details.

        Args:
            runnable_class: Runnable class that can be executed on a remote Python worker.
            runnable_init_params: Parameters to be passed to the runnable class constructor ``__init__``.
            name: Given a name for this runner. If not provided, name will be generated from the runnable class name.
                  Note that all name will be converted to lowercase and validate to be a valid BentoML Tag name.
            scheduling_strategy: A strategy class that implements the scheduling logic for this runner. If not provided,
                                 use the default strategy. Strategy will respect ``Runnable.SUPPORTED_RESOURCES`` as well as
                                 ``Runnable.SUPPORTS_CPU_MULTI_THREADING``.
            models: An optional list composed of ``bentoml.Model`` instances.
            max_batch_size: Max batch size config for dynamic batching. If not provided, use the default value from
                            configuration.
            max_latency_ms: Max latency config. If not provided, uses the default value from configuration.
            optimizer: Optimizer to use to predict runtime for runners. If not provided, uses the default value
                       from the configuration
            batching_strategy: Batching strategy for dynamic batching. If not provided, uses the default value
                               from the configuration.
            method_configs: A dictionary per method config for this given Runner signatures.

        Returns:
            :obj:`bentoml.Runner`: A Runner instance.
        """

        if name is None:
            name = runnable_class.__name__.lower()
            logger.warning(
                "Using lowercased runnable class name '%s' for runner.", name
            )

        runners_config = BentoMLContainer.config.runners.get()
        # If given runner is configured, then use it. Otherwise use the default configuration.
        if name in runners_config:
            config = runners_config[name]
        else:
            config = runners_config

        if models is None:
            models = []

        runner_method_map: dict[str, RunnerMethod[t.Any, t.Any, t.Any]] = {}
        method_configs = {} if method_configs is None else method_configs

        if runnable_class.bentoml_runnable_methods__ is None:
            raise ValueError(
                f"Runnable class '{runnable_class.__name__}' has no methods!"
            )

        for method_name, method in runnable_class.bentoml_runnable_methods__.items():
            if not config["batching"]["enabled"]:
                method.config.batchable = False

            method_max_batch_size = None
            method_max_latency_ms = None
            method_optimizer = None
            method_batching_strategy = None
            if method_name in method_configs:
                method_max_batch_size = method_configs[method_name].get(
                    "max_batch_size"
                )
                method_max_latency_ms = method_configs[method_name].get(
                    "max_latency_ms"
                )
                method_optimizer = method_configs[method_name].get("optimizer")
                method_batching_strategy = method_configs[method_name].get(
                    "batching_strategy"
                )

            if config["batching"]["strategy"] not in BATCHING_STRATEGY_REGISTRY:
                raise BentoMLConfigException(
                    f"Unknown batching strategy '{config['batching']['strategy']}'. Available strategies are: {','.join(BATCHING_STRATEGY_REGISTRY.keys())}.",
                )

            if config["optimizer"]["name"] not in OPTIMIZER_REGISTRY:
                raise BentoMLConfigException(
                    f"Unknown optimizer '{config['optimizer']['name']}'. Available optimizers are: {','.join(OPTIMIZER_REGISTRY.keys())}."
                )

            try:
                default_optimizer = OPTIMIZER_REGISTRY[config["optimizer"]["name"]](
                    config["optimizer"]["options"]
                )
            except Exception as e:
                raise BentoMLConfigException(
                    f"Initializing strategy '{config['optimizer']['name']}' with configured options ({pprint(config['optimizer']['options'])}) failed."
                ) from e

            try:
                default_batching_strategy = BATCHING_STRATEGY_REGISTRY[
                    config["batching"]["strategy"]
                ](config["batching"]["strategy_options"])
            except Exception as e:
                raise BentoMLConfigException(
                    f"Initializing strategy '{config['batching']['strategy']}' with configured options ({pprint(config['batching']['strategy_options'])}) failed."
                ) from e

            runner_method_map[method_name] = RunnerMethod(
                runner=self,
                name=method_name,
                config=method.config,
                max_batch_size=first_not_none(
                    method_max_batch_size,
                    max_batch_size,
                    default=config["batching"]["max_batch_size"],
                ),
                max_latency_ms=first_not_none(
                    method_max_latency_ms,
                    max_latency_ms,
                    default=config["batching"]["max_latency_ms"],
                ),
                optimizer=first_not_none(
                    method_optimizer,
                    optimizer,
                    default=default_optimizer,
                ),
                batching_strategy=first_not_none(
                    method_batching_strategy,
                    batching_strategy,
                    default=default_batching_strategy,
                ),
            )

        self.__attrs_init__(
            name=name,
            models=models,
            runnable_class=runnable_class,
            runnable_init_params=runnable_init_params,
            resource_config=config["resources"],
            workers_per_resource=config.get("workers_per_resource", 1),
            runner_methods=list(runner_method_map.values()),
            scheduling_strategy=scheduling_strategy,
            embedded=embedded,
        )

        # Choose the default method:
        #  1. if there's only one method, it will be set as default
        #  2. if there's a method named "__call__", it will be set as default
        #  3. otherwise, there's no default method
        if len(runner_method_map) == 1:
            default_method = next(iter(runner_method_map.values()))
            logger.debug(
                "Default runner method set to '%s', it can be accessed both via 'runner.run' and 'runner.%s.async_run'.",
                default_method.name,
                default_method.name,
            )
        elif "__call__" in runner_method_map:
            default_method = runner_method_map["__call__"]
            logger.debug(
                "Default runner method set to '__call__', it can be accessed via 'runner.run' or 'runner.async_run'."
            )
        else:
            default_method = None
            logger.debug(
                "No default method found for Runner '%s', all method access needs to be in the form of 'runner.{method}.run'.",
                name,
            )

        # set default run method entrypoint
        if default_method is not None:
            object.__setattr__(self, "run", default_method.run)
            object.__setattr__(self, "async_run", default_method.async_run)

        # set all run method entrypoint
        for runner_method in self.runner_methods:
            object.__setattr__(self, runner_method.name, runner_method)

    def init_local(self, quiet: bool = False) -> None:
        if not quiet:
            logger.warning(
                "'Runner.init_local' is for debugging and testing only. Make sure to remove it before deploying to production."
            )

        from .runner_handle.local import LocalRunnerRef

        try:
            self._set_handle(LocalRunnerRef)
        except Exception as e:
            import traceback

            logger.error(
                "An exception occurred while instantiating runner '%s', see details below:",
                self.name,
            )
            logger.error(traceback.format_exc())

            raise e

    def init_client(
        self,
        handle_class: type[RunnerHandle] | None = None,
        *args: t.Any,
        **kwargs: t.Any,
    ):
        if handle_class is None:
            from .runner_handle.remote import RemoteRunnerClient

            self._set_handle(RemoteRunnerClient)
        else:
            self._set_handle(handle_class, *args, **kwargs)

    def destroy(self):
        """
        Destroy the runner. This is called when the runner is no longer needed.
        Currently used under ``on_shutdown`` event of the BentoML server.
        """
        object_setattr(self, "_runner_handle", DummyRunnerHandle())

    @property
    def scheduled_worker_count(self) -> int:
        return self.scheduling_strategy.get_worker_count(
            self.runnable_class,
            self.resource_config,
            self.workers_per_resource,
        )

    @property
    def scheduled_worker_env_map(self) -> dict[int, dict[str, t.Any]]:
        return {
            worker_id: self.scheduling_strategy.get_worker_env(
                self.runnable_class,
                self.resource_config,
                self.workers_per_resource,
                worker_id,
            )
            for worker_id in range(self.scheduled_worker_count)
        }<|MERGE_RESOLUTION|>--- conflicted
+++ resolved
@@ -7,19 +7,14 @@
 from pprint import pprint
 
 import attr
+from simple_di import inject
 from simple_di import Provide
-from simple_di import inject
-
-from ...exceptions import StateException
-from ..configuration.containers import BentoMLContainer
-from ..models.model import Model
+
 from ..tag import validate_tag_str
 from ..utils import first_not_none
 from .runnable import Runnable
-<<<<<<< HEAD
 from .strategy import Strategy
 from .strategy import DefaultStrategy
-from ...exceptions import BentoMLConfigException
 from ...exceptions import StateException
 from ..models.model import Model
 from .runner_handle import RunnerHandle
@@ -27,12 +22,6 @@
 from ..configuration.containers import BentoMLContainer
 from ..marshal.dispatcher import OPTIMIZER_REGISTRY
 from ..marshal.dispatcher import BATCHING_STRATEGY_REGISTRY
-=======
-from .runner_handle import DummyRunnerHandle
-from .runner_handle import RunnerHandle
-from .strategy import DefaultStrategy
-from .strategy import Strategy
->>>>>>> ec2dc2ab
 
 if t.TYPE_CHECKING:
     from ...triton import Runner as TritonRunner
@@ -153,7 +142,7 @@
 
     runner_methods: list[RunnerMethod[t.Any, t.Any, t.Any]]
     scheduling_strategy: type[Strategy]
-    workers_per_resource: int | float = 1
+    workers_per_resource: float = 1
     runnable_init_params: dict[str, t.Any] = attr.field(
         default=None, converter=attr.converters.default_if_none(factory=dict)
     )
