--- conflicted
+++ resolved
@@ -29,7 +29,6 @@
 )
 from sqlalchemy.orm.exc import NoResultFound
 
-<<<<<<< HEAD
 from bentoml._internal.utils import ProtoMessageToDict
 from Yatai.exceptions import YataiRepositoryException
 from yatai.db import Base
@@ -40,14 +39,6 @@
 from yatai.proto.repository_pb2 import (
     UploadStatus,
     BentoUri,
-=======
-from bentoml.exceptions import YataiRepositoryException
-from bentoml.utils import ProtoMessageToDict
-from bentoml.yatai.db import Base
-from bentoml.yatai.db.stores.label import RESOURCE_TYPE, LabelStore
-from bentoml.yatai.proto.repository_pb2 import Bento as BentoPB
-from bentoml.yatai.proto.repository_pb2 import (
->>>>>>> 741667bc
     BentoServiceMetadata,
     BentoUri,
     ListBentoRequest,
