--- conflicted
+++ resolved
@@ -72,11 +72,7 @@
 # Add any paths that contain custom static files (such as style sheets) here,
 # relative to this directory. They are copied after the builtin static files,
 # so a file named "default.css" will overwrite the builtin "default.css".
-<<<<<<< HEAD
-html_static_path = ["_static"]
-=======
 html_static_path = ['_static']
 
 # Private dictionary for spell checker
-spelling_word_list_filename = ['bentoml_wordlist.txt']
->>>>>>> 3f942f27
+spelling_word_list_filename = ['bentoml_wordlist.txt']