import os
import re
import uuid
import typing as t
import logging
import pathlib
import functools
from typing import TYPE_CHECKING
from distutils.dir_util import copy_tree

import attr
from simple_di import inject
from simple_di import Provide

from bentoml import Tag
<<<<<<< HEAD
=======
from bentoml import Runner
from bentoml.exceptions import BentoMLException
>>>>>>> bd770316
from bentoml.exceptions import MissingDependencyException
from bentoml._internal.frameworks import ModelRunner

from ..types import PathType
from ..models import Model
from ..runner.utils import Params
from ..utils.tensorflow import get_arg_names
from ..utils.tensorflow import get_tf_version
from ..utils.tensorflow import cast_tensor_by_spec
from ..utils.tensorflow import get_input_signatures
from ..utils.tensorflow import get_restored_functions
from ..utils.tensorflow import pretty_format_restored_model
from ..configuration.containers import BentoMLContainer

if TYPE_CHECKING:
    import numpy as np
    import tensorflow.keras as keras
<<<<<<< HEAD
    from _internal.models import ModelStore
    from tensorflow.python.client.session import BaseSession
=======

    from ..models import ModelStore
>>>>>>> bd770316

try:
    import tensorflow as tf
    from tensorflow.python.client import device_lib
except ImportError:  # pragma: no cover
    raise MissingDependencyException(
        """\
    `tensorflow` is required in order to use `bentoml.tensorflow`.
    Instruction: `pip install tensorflow`
    """
    )

try:
    import tensorflow.python.training.tracking.tracking as tracking
except ImportError:  # pragma: no cover
    import tensorflow_core.python.training.tracking.tracking as tracking

try:
    import importlib.metadata as importlib_metadata
except ImportError:
    import importlib_metadata

_tf_version = get_tf_version()
logger = logging.getLogger(__name__)
TF2 = _tf_version.startswith("2")

MODULE_NAME = "bentoml.tensorflow"

try:
    import tensorflow_hub as hub
    from tensorflow_hub import resolve
    from tensorflow_hub import native_module
except ImportError:  # pragma: no cover
    logger.warning(
        """\
    If you want to use `bentoml.tensorflow.import_from_tensorflow_hub(),
     make sure to `pip install --upgrade tensorflow_hub` before using.
     """
    )
    hub = None
    resolve, native_module = None, None

try:
    _tfhub_version = importlib_metadata.version("tensorflow_hub")
except importlib_metadata.PackageNotFoundError:
    _tfhub_version = None


def _clean_name(name: str) -> str:  # pragma: no cover
    return re.sub(r"\W|^(?=\d)-", "_", name)


AUTOTRACKABLE_CALLABLE_WARNING: str = """
Importing SavedModels from TensorFlow 1.x. `outputs = imported(inputs)`
 will not be supported by BentoML due to `tensorflow` API.\n
See https://www.tensorflow.org/api_docs/python/tf/saved_model/load for
 more details.
"""

TF_FUNCTION_WARNING: str = """
Due to TensorFlow's internal mechanism, only methods
 wrapped under `@tf.function` decorator and the Keras default function
 `__call__(inputs, training=False)` can be restored after a save & load.\n
You can test the restored model object via `bentoml.tensorflow.load(path)`
"""

KERAS_MODEL_WARNING: str = """
BentoML detected that {name} is being used to pack a Keras API
 based model. In order to get optimal serving performance, we recommend
 to wrap your keras model `call()` methods with `@tf.function` decorator.
"""


def _is_gpu_available() -> bool:
    try:
        return len(tf.config.list_physical_devices("GPU")) > 0
    except AttributeError:
        return tf.test.is_gpu_available()  # type: ignore


class _tf_function_wrapper:  # pragma: no cover
    def __init__(
        self,
        origin_func: t.Callable[..., t.Any],
        arg_names: t.Optional[t.List[str]] = None,
        arg_specs: t.Optional[t.List[t.Any]] = None,
        kwarg_specs: t.Optional[t.Dict[str, t.Any]] = None,
    ) -> None:
        self.origin_func = origin_func
        self.arg_names = arg_names
        self.arg_specs = arg_specs
        self.kwarg_specs = {k: v for k, v in zip(arg_names or [], arg_specs or [])}
        self.kwarg_specs.update(kwarg_specs or {})

    def __call__(self, *args: str, **kwargs: str) -> t.Any:
        if self.arg_specs is None and self.kwarg_specs is None:
            return self.origin_func(*args, **kwargs)

        for k in kwargs:
            if k not in self.kwarg_specs:
                raise TypeError(f"Function got an unexpected keyword argument {k}")

        arg_keys = {k for k, _ in zip(self.arg_names, args)}  # type: ignore[arg-type]
        _ambiguous_keys = arg_keys & set(kwargs)  # type: t.Set[str]
        if _ambiguous_keys:
            raise TypeError(f"got two values for arguments '{_ambiguous_keys}'")

        # INFO:
        # how signature with kwargs works?
        # https://github.com/tensorflow/tensorflow/blob/v2.0.0/tensorflow/python/eager/function.py#L1519
        transformed_args: t.Tuple[t.Any, ...] = tuple(
            cast_tensor_by_spec(arg, spec) for arg, spec in zip(args, self.arg_specs)  # type: ignore[arg-type] # noqa
        )

        transformed_kwargs = {
            k: cast_tensor_by_spec(arg, self.kwarg_specs[k])
            for k, arg in kwargs.items()
        }
        return self.origin_func(*transformed_args, **transformed_kwargs)

    def __getattr__(self, k: t.Any) -> t.Any:
        return getattr(self.origin_func, k)

    @classmethod
    def hook_loaded_model(cls, loaded_model: t.Any) -> None:
        funcs = get_restored_functions(loaded_model)
        for k, func in funcs.items():
            arg_names = get_arg_names(func)
            sigs = get_input_signatures(func)
            if not sigs:
                continue
            arg_specs, kwarg_specs = sigs[0]
            setattr(
                loaded_model,
                k,
                cls(
                    func,
                    arg_names=arg_names,
                    arg_specs=arg_specs,
                    kwarg_specs=kwarg_specs,
                ),
            )


def _load_tf_saved_model(path: str) -> t.Union["tracking.AutoTrackable", t.Any]:
    if TF2:
        return tf.saved_model.load(path)
    else:
        loaded = tf.compat.v2.saved_model.load(path)
        if isinstance(loaded, tracking.AutoTrackable) and not hasattr(
            loaded, "__call__"
        ):
            logger.warning(AUTOTRACKABLE_CALLABLE_WARNING)
        return loaded


@inject
def load(
    tag: t.Union[str, Tag],
    tfhub_tags: t.Optional[t.List[str]] = None,
    tfhub_options: t.Optional[t.Any] = None,
    load_as_wrapper: t.Optional[bool] = None,
    model_store: "ModelStore" = Provide[BentoMLContainer.model_store],
) -> t.Any:  # returns tf.sessions or keras models
    """
    Load a model from BentoML local modelstore with given name.
    Args:
        tag (`str`):
            Tag of a saved model in BentoML local modelstore.
        tfhub_tags (`str`, `optional`, defaults to `None`):
            A set of strings specifying the graph variant to use, if loading from a v1 module.
        tfhub_options (`tf.saved_model.SaveOptions`, `optional`, default to `None`):
            `tf.saved_model.LoadOptions` object that specifies options for loading. This
             argument can only be used from TensorFlow 2.3 onwards.
        load_as_wrapper (`bool`, `optional`, default to `True`):
            Load the given weight that is saved from tfhub as either `hub.KerasLayer` or `hub.Module`.
             The latter only applies for TF1.
        model_store (`~bentoml._internal.models.store.ModelStore`, default to `BentoMLContainer.model_store`):
            BentoML modelstore, provided by DI Container.
    Returns:
        an instance of `xgboost.core.Booster` from BentoML modelstore.
    Examples::
    """  # noqa: LN001
    model = model_store.get(tag)
    if model.info.module not in (MODULE_NAME, __name__):
        raise BentoMLException(
            f"Model {tag} was saved with module {model.info.module}, failed loading with {MODULE_NAME}."
        )
    if model.info.context["import_from_tfhub"]:
        assert load_as_wrapper is not None, (
            "You have to specified `load_as_wrapper=True | False`"
            " to load a `tensorflow_hub` module. If True is chosen,"
            " then BentoML will return either an instance of `hub.KerasLayer`"
            " or `hub.Module` depending on your TF version. For most usecase,"
            " we recommend to keep `load_as_wrapper=True`. If you wish to extend"
            " the functionalities of the given model, set `load_as_wrapper=False`"
            " will return a tf.SavedModel object."
        )
        assert all(
            i is not None for i in [hub, resolve, native_module]
        ), MissingDependencyException(
            "`tensorflow_hub` is required to load a tfhub module."
        )
        module_path = model.path_of(model.info.options["local_path"])
        if load_as_wrapper:
            assert hub is not None
            wrapper_class = hub.KerasLayer if TF2 else hub.Module
            return wrapper_class(module_path)
        # In case users want to load as a SavedModel file object.
        # https://github.com/tensorflow/hub/blob/master/tensorflow_hub/module_v2.py#L93
        is_hub_module_v1 = tf.io.gfile.exists(
            native_module.get_module_proto_path(module_path)
        )
        if tfhub_tags is None and is_hub_module_v1:
            tfhub_tags = []

        if tfhub_options is not None:
            if not isinstance(tfhub_options, tf.saved_model.SaveOptions):
                raise EnvironmentError(
                    f"`tfhub_options` has to be of type `tf.saved_model.SaveOptions`, got {type(tfhub_options)} instead."
                )
            if not hasattr(getattr(tf, "saved_model", None), "LoadOptions"):
                raise NotImplementedError(
                    "options are not supported for TF < 2.3.x,"
                    f" Current version: {_tf_version}"
                )
            # tf.compat.v1.saved_model.load_v2() is TF2 tf.saved_model.load() before TF2
            obj = tf.compat.v1.saved_model.load_v2(
                module_path, tags=tfhub_tags, options=tfhub_options
            )
        else:
            obj = tf.compat.v1.saved_model.load_v2(module_path, tags=tfhub_tags)
        obj._is_hub_module_v1 = (
            is_hub_module_v1  # pylint: disable=protected-access # noqa
        )
        return obj
    else:
        tf_model = _load_tf_saved_model(model.path)
        _tf_function_wrapper.hook_loaded_model(tf_model)
        logger.warning(TF_FUNCTION_WARNING)
        # pretty format loaded model
        logger.info(pretty_format_restored_model(tf_model))
        if hasattr(tf_model, "keras_api"):
            logger.warning(KERAS_MODEL_WARNING.format(name=MODULE_NAME))
        return tf_model


@inject
def import_from_tfhub(
    identifier: t.Union[str, "hub.Module", "hub.KerasLayer"],
    name: t.Optional[str] = None,
    metadata: t.Optional[t.Dict[str, t.Any]] = None,
    model_store: "ModelStore" = Provide[BentoMLContainer.model_store],
) -> Tag:
    context: t.Dict[str, t.Any] = {
        "framework_name": "tensorflow",
        "pip_dependencies": [
            f"tensorflow=={_tf_version}",
            f"tensorflow_hub=={_tfhub_version}",
        ],
        "import_from_tfhub": True,
    }
    if name is None:
        if isinstance(identifier, str):
            if identifier.startswith(("http://", "https://")):
                name = _clean_name(identifier.split("/", maxsplit=3)[-1])
            else:
                name = _clean_name(identifier.split("/")[-1])
        else:
            name = f"{identifier.__class__.__name__}_{uuid.uuid4().hex[:5].upper()}"
    _model = Model.create(
        name,
        module=MODULE_NAME,
        options=None,
        context=context,
        metadata=metadata,
    )
    if isinstance(identifier, str):
        os.environ["TFHUB_CACHE_DIR"] = _model.path
        fpath = resolve(identifier)
        folder = fpath.split("/")[-1]
        _model.info.options = {"model": identifier, "local_path": folder}
    else:
        if hasattr(identifier, "export"):
            # hub.Module.export()
            with tf.compat.v1.Session(graph=tf.compat.v1.get_default_graph()) as sess:
                sess.run(tf.compat.v1.global_variables_initializer())
                identifier.export(_model.path, sess)
        else:
            tf.saved_model.save(identifier, _model.path)
        _model.info.options = {
            "model": identifier.__class__.__name__,
            "local_path": ".",
        }

    _model.save(model_store)
    return _model.tag


@inject
def save(
    name: str,
    model: t.Union["keras.Model", "tf.Module", PathType],
    *,
    signatures: t.Optional[t.Union[t.Callable[..., t.Any], t.Dict[str, t.Any]]] = None,
    options: t.Optional["tf.saved_model.SaveOptions"] = None,
    metadata: t.Optional[t.Dict[str, t.Any]] = None,
    model_store: "ModelStore" = Provide[BentoMLContainer.model_store],
) -> Tag:
    """
    Save a model instance to BentoML modelstore.
    Args:
        name (`str`):
            Name for given model instance. This should pass Python identifier check.
        model (`xgboost.core.Booster`):
            Instance of model to be saved
        metadata (`t.Optional[t.Dict[str, t.Any]]`, default to `None`):
            Custom metadata for given model.
        model_store (`~bentoml._internal.models.store.ModelStore`, default to `BentoMLContainer.model_store`):
            BentoML modelstore, provided by DI Container.
        signatures (`Union[Callable[..., Any], dict]`, `optional`, default to `None`):
            Refers to `Signatures explanation <https://www.tensorflow.org/api_docs/python/tf/saved_model/save>`_
             from Tensorflow documentation for more information.
        options (`tf.saved_model.SaveOptions`, `optional`, default to `None`):
            :obj:`tf.saved_model.SaveOptions` object that specifies options for saving.
    Raises:
        ValueError: If `obj` is not trackable.
    Returns:
        tag (`str` with a format `name:version`) where `name` is the defined name user
        set for their models, and version will be generated by BentoML.
    Examples::
        import tensorflow as tf
        import bentoml.tensorflow
        tag = bentoml.transformers.save("my_tensorflow_model", model)
    """  # noqa

    context: t.Dict[str, t.Any] = {
        "framework_name": "tensorflow",
        "pip_dependencies": [f"tensorflow=={_tf_version}"],
        "import_from_tfhub": False,
    }
    _model = Model.create(
        name,
        module=MODULE_NAME,
        options=None,
        context=context,
        metadata=metadata,
    )

    if isinstance(model, (str, bytes, os.PathLike, pathlib.Path)):  # type: ignore[reportUnknownMemberType] # noqa
        assert os.path.isdir(model)
        copy_tree(str(model), _model.path)
    else:
        if TF2:
            tf.saved_model.save(
                model, _model.path, signatures=signatures, options=options
            )
        else:
            if options:
                logger.warning(
                    f"Parameter 'options: {str(options)}' is ignored when "
                    f"using tensorflow {tf.__version__}"
                )
            tf.saved_model.save(model, _model.path, signatures=signatures)

    _model.save(model_store)
    return _model.tag


def _validate_device(device_id: str) -> bool:
    assert any(device_id in d.name for d in device_lib.list_local_devices())
    return True


@attr.define(kw_only=True)
class TensorflowRunner(ModelRunner):
    predict_fn_name: str
    device_id: str
    partial_kwargs: t.Optional[t.Dict[str, t.Any]]

    _session: "BaseSession"

    @property
    def num_concurrency_per_replica(self) -> int:
        if _is_gpu_available() and self.resource_quota.on_gpu:
            return 1
        return int(round(self.resource_quota.cpu))

    @property
    def num_replica(self) -> int:
        if _is_gpu_available() and self.resource_quota.on_gpu:
            return len(tf.config.list_physical_devices("GPU"))
        return 1

    def _setup(self) -> None:
        assert any(self.device_id in d.name for d in device_lib.list_local_devices())
        self._model = load(self.tag, model_store=self.model_store)
        if TF2 and "GPU" in self.device_id:
            tf.config.set_visible_devices(self.device_id, "GPU")
            raw_predict_fn = self._model.signatures["serving_default"]
        else:
            _config_proto = dict(
                allow_soft_placement=True,
                log_device_placement=False,
                intra_op_parallelism_threads=self.num_concurrency_per_replica,
                inter_op_parallelism_threads=self.num_concurrency_per_replica,
            )
            self._session = tf.compat.v1.Session(
                config=tf.compat.v1.ConfigProto(**_config_proto)
            )

            raw_predict_fn = getattr(self._model, self.predict_fn_name)
        self._predict_fn = functools.partial(raw_predict_fn, **self.partial_kwargs)

    def _run_batch(
        self,
        *args: t.Union[
            t.List[t.Union[int, float]], "np.ndarray[t.Any, np.dtype[t.Any]]", tf.Tensor
        ],
        **kwargs: t.Union[
            t.List[t.Union[int, float]], "np.ndarray[t.Any, np.dtype[t.Any]]", tf.Tensor
        ],
    ) -> "np.ndarray[t.Any, np.dtype[t.Any]]":
        params = Params[
            t.Union[
                t.List[t.Union[int, float]],
                "np.ndarray[t.Any, np.dtype[t.Any]]",
                tf.Tensor,
            ]
        ](*args, **kwargs)

        with tf.device(self.device_id):

            def _mapping(
                item: t.Union[
                    t.List[t.Union[int, float]],
                    "np.ndarray[t.Any, np.dtype[t.Any]]",
                    tf.Tensor,
                ]
            ) -> tf.Tensor:
                if not isinstance(item, tf.Tensor):
                    return tf.convert_to_tensor(item, dtype=tf.float32)
                else:
                    return item

            params = params.map(_mapping)

            if TF2:
                tf.compat.v1.global_variables_initializer()
                res = self._predict_fn(*params.args, **params.kwargs)
            else:
                self._session.run(tf.compat.v1.global_variables_initializer())
                res = self._session.run(self._predict_fn(*params.args, **params.kwargs))
            return t.cast(
                "np.ndarray[t.Any, np.dtype[t.Any]]",
                res.numpy() if TF2 else res["prediction"],
            )


@inject
def load_runner(
    tag: t.Union[str, Tag],
    *,
    predict_fn_name: str = "__call__",
    device_id: str = "CPU:0",
    partial_kwargs: t.Optional[t.Dict[str, t.Any]] = None,
    resource_quota: t.Union[None, t.Dict[str, t.Any]] = None,
    batch_options: t.Union[None, t.Dict[str, t.Any]] = None,
    model_store: "ModelStore" = Provide[BentoMLContainer.model_store],
) -> "TensorflowRunner":
    """
    Runner represents a unit of serving logic that can be scaled horizontally to
    maximize throughput. `bentoml.tensorflow.load_runner` implements a Runner class that
    wrap around a Tensorflow model, which optimize it for the BentoML runtime.
    Args:
        tag (`str`):
            Model tag to retrieve model from modelstore
        predict_fn_name (`str`, default to `__call__`):
            inference function to be used.
        partial_kwargs (`t.Dict[str, t.Any]`, `optional`, default to `None`):
            Dictionary of partial kwargs that can be shared across different model.
        device_id (`t.Union[str, int, t.List[t.Union[str, int]]]`, `optional`, default to `CPU:0`):
            Optional devices to put the given model on. Refers to https://www.tensorflow.org/api_docs/python/tf/config
        resource_quota (`t.Dict[str, t.Any]`, default to `None`):
            Dictionary to configure resources allocation for runner.
        batch_options (`t.Dict[str, t.Any]`, default to `None`):
            Dictionary to configure batch options for runner in a service context.
        model_store (`~bentoml._internal.models.store.ModelStore`, default to `BentoMLContainer.model_store`):
            BentoML modelstore, provided by DI Container.
    Returns:
        Runner instances for `bentoml.tensorflow` model
    Examples::
    """  # noqa
    tag = Tag.from_taglike(tag)
    if name is None:
        name = tag.name

    return TensorflowRunner(
        tag=tag,
        predict_fn_name=predict_fn_name,
        device_id=device_id,
        partial_kwargs=partial_kwargs,
        resource_quota=resource_quota,
        batch_options=batch_options,
        model_store=model_store,
    )<|MERGE_RESOLUTION|>--- conflicted
+++ resolved
@@ -13,11 +13,6 @@
 from simple_di import Provide
 
 from bentoml import Tag
-<<<<<<< HEAD
-=======
-from bentoml import Runner
-from bentoml.exceptions import BentoMLException
->>>>>>> bd770316
 from bentoml.exceptions import MissingDependencyException
 from bentoml._internal.frameworks import ModelRunner
 
@@ -35,13 +30,8 @@
 if TYPE_CHECKING:
     import numpy as np
     import tensorflow.keras as keras
-<<<<<<< HEAD
-    from _internal.models import ModelStore
+    from bentoml._internal.models import ModelStore
     from tensorflow.python.client.session import BaseSession
-=======
-
-    from ..models import ModelStore
->>>>>>> bd770316
 
 try:
     import tensorflow as tf
