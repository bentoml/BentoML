--- conflicted
+++ resolved
@@ -105,11 +105,7 @@
   distro: debian
   python_version: '{python_version}'
   cuda_version: null
-<<<<<<< HEAD
-  env: {{}}
-=======
   env: null
->>>>>>> 3f9b969d
   system_packages: null
   setup_script: null
   base_image: null
