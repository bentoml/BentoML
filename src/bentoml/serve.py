from __future__ import annotations

import os
import sys
import json
import shlex
import shutil
import typing as t
import logging
import tempfile
import contextlib
from pathlib import Path
from functools import partial

import attr
import psutil
from simple_di import inject
from simple_di import Provide

from .exceptions import BentoMLException
from .grpc.utils import LATEST_PROTOCOL_VERSION
from ._internal.utils import experimental
from ._internal.runner.runner import Runner
from ._internal.configuration.containers import BentoMLContainer

if t.TYPE_CHECKING:
    from circus.watcher import Watcher

    from .triton import TritonServerHandle


logger = logging.getLogger(__name__)
PROMETHEUS_MESSAGE = (
    'Prometheus metrics for %s BentoServer from "%s" can be accessed at %s.'
)

SCRIPT_RUNNER = "bentoml_cli.worker.runner"
SCRIPT_API_SERVER = "bentoml_cli.worker.http_api_server"
SCRIPT_DEV_API_SERVER = "bentoml_cli.worker.http_dev_api_server"
SCRIPT_GRPC_API_SERVER = "bentoml_cli.worker.grpc_api_server"
SCRIPT_GRPC_DEV_API_SERVER = "bentoml_cli.worker.grpc_dev_api_server"
SCRIPT_GRPC_PROMETHEUS_SERVER = "bentoml_cli.worker.grpc_prometheus_server"

API_SERVER_NAME = "_bento_api_server"
PROMETHEUS_SERVER_NAME = "_prometheus_server"


@inject
def ensure_prometheus_dir(
    directory: str = Provide[BentoMLContainer.prometheus_multiproc_dir],
    clean: bool = True,
    use_alternative: bool = True,
) -> str:
    try:
        path = Path(directory)
        if path.exists():
            if not path.is_dir() or any(path.iterdir()):
                if clean:
                    shutil.rmtree(str(path))
                    path.mkdir()
                    return str(path.absolute())
                else:
                    raise RuntimeError(
                        f"Prometheus multiproc directory {path} is not empty."
                    )
            else:
                return str(path.absolute())
        else:
            path.mkdir(parents=True)
            return str(path.absolute())
    except shutil.Error as e:
        if not use_alternative:
            raise RuntimeError(
                f"Failed to clean the Prometheus multiproc directory {directory}: {e}"
            )
    except Exception as e:  # pylint: disable=broad-except
        if not use_alternative:
            raise RuntimeError(
                f"Failed to create the Prometheus multiproc directory {directory}: {e}"
            ) from None
    try:
        alternative = tempfile.mkdtemp()
        logger.debug(
            "Failed to create the Prometheus multiproc directory %s, using temporary alternative: %s",
            directory,
            alternative,
        )
        BentoMLContainer.prometheus_multiproc_dir.set(alternative)
        return alternative
    except Exception as e:  # pylint: disable=broad-except
        raise RuntimeError(
            f"Failed to create temporary Prometheus multiproc directory {directory}: {e}"
        ) from None


def create_watcher(
    name: str,
    args: list[str],
    *,
    cmd: str = sys.executable,
    use_sockets: bool = True,
    **kwargs: t.Any,
) -> Watcher:
    from circus.watcher import Watcher

    return Watcher(
        name=name,
<<<<<<< HEAD
        cmd=shlex.quote(sys.executable),
=======
        cmd=cmd,
>>>>>>> 1a6a07d9
        args=args,
        copy_env=True,
        stop_children=True,
        use_sockets=use_sockets,
        **kwargs,
    )


def log_grpcui_instruction(port: int) -> None:
    # logs instruction on how to start gRPCUI
    docker_run = partial(
        "docker run -it --rm {network_args} fullstorydev/grpcui -plaintext {platform_deps}:{port}".format,
        port=port,
    )
    message = "To use gRPC UI, run the following command: '%s', followed by opening 'http://localhost:8080' in your browser of choice."

    linux_instruction = docker_run(
        platform_deps="localhost", network_args="--network=host"
    )
    mac_win_instruction = docker_run(
        platform_deps="host.docker.internal", network_args="-p 8080:8080"
    )

    if psutil.WINDOWS or psutil.MACOS:
        logger.info(message, mac_win_instruction)
    elif psutil.LINUX:
        logger.info(message, linux_instruction)


def construct_ssl_args(
    ssl_certfile: str | None,
    ssl_keyfile: str | None,
    ssl_keyfile_password: str | None = None,
    ssl_version: int | None = None,
    ssl_cert_reqs: int | None = None,
    ssl_ca_certs: str | None = None,
    ssl_ciphers: str | None = None,
) -> list[str]:
    args: list[str] = []

    # Add optional SSL args if they exist
    if ssl_certfile:
        args.extend(["--ssl-certfile", str(ssl_certfile)])
    if ssl_keyfile:
        args.extend(["--ssl-keyfile", str(ssl_keyfile)])
    if ssl_keyfile_password:
        args.extend(["--ssl-keyfile-password", ssl_keyfile_password])
    if ssl_ca_certs:
        args.extend(["--ssl-ca-certs", str(ssl_ca_certs)])

    # match with default uvicorn values.
    if ssl_version:
        args.extend(["--ssl-version", str(ssl_version)])
    if ssl_cert_reqs:
        args.extend(["--ssl-cert-reqs", str(ssl_cert_reqs)])
    if ssl_ciphers:
        args.extend(["--ssl-ciphers", ssl_ciphers])
    return args


def construct_triton_handle(
    _model_repository_paths: str,
    **attrs: t.Any,
) -> TritonServerHandle:
    from .triton import TritonServerHandle
    from ._internal.utils import reserve_free_port

    if any(
        attrs.get(f"triton_{k}") is not None
        for k in ("model_repository", "allow_grpc", "allow_http", "allow_metrics")
    ):
        raise BentoMLException(
            "triton_model_repository, triton_allow_grpc, triton_allow_http, triton_allow_metrics are not allowed in TritonRunner"
        )

    if attrs.get("triton_grpc_port") is not None:
        raise BentoMLException("triton_grpc_port is currently not supported")

    triton_kwargs: dict[str, t.Any] = {
        key: attrs.get(f"triton_{key}")
        for key in [
            i.name
            for i in attr.fields(TritonServerHandle)
            # model_repository is set via TritonRunner
            if not i.name.startswith("_")
            and i.name not in ("model_repository", "allow_grpc", "allow_http")
        ]
    }
    # handle multiple model_repository for multiple TritonRunner
    triton_kwargs["model_repository"] = _model_repository_paths

    handle = TritonServerHandle(**triton_kwargs)

    with reserve_free_port(
        host=handle.grpc_address, enable_so_reuseport=bool(handle.reuse_grpc_port)
    ) as triton_grpc_port:
        pass

    return handle.with_args(**{"grpc_port": triton_grpc_port})


@inject
def serve_http_development(
    bento_identifier: str,
    working_dir: str,
    port: int = Provide[BentoMLContainer.http.port],
    host: str = Provide[BentoMLContainer.http.host],
    backlog: int = Provide[BentoMLContainer.api_server_config.backlog],
    bentoml_home: str = Provide[BentoMLContainer.bentoml_home],
    ssl_certfile: str | None = Provide[BentoMLContainer.ssl.certfile],
    ssl_keyfile: str | None = Provide[BentoMLContainer.ssl.keyfile],
    ssl_keyfile_password: str | None = Provide[BentoMLContainer.ssl.keyfile_password],
    ssl_version: int | None = Provide[BentoMLContainer.ssl.version],
    ssl_cert_reqs: int | None = Provide[BentoMLContainer.ssl.cert_reqs],
    ssl_ca_certs: str | None = Provide[BentoMLContainer.ssl.ca_certs],
    ssl_ciphers: str | None = Provide[BentoMLContainer.ssl.ciphers],
    reload: bool = False,
) -> None:
    prometheus_dir = ensure_prometheus_dir()

    from circus.sockets import CircusSocket

    from . import load
    from ._internal.log import SERVER_LOGGING_CONFIG
    from ._internal.utils.circus import create_standalone_arbiter
    from ._internal.utils.analytics import track_serve

    working_dir = os.path.realpath(os.path.expanduser(working_dir))
    svc = load(bento_identifier, working_dir=working_dir)

    watchers: list[Watcher] = []
    circus_sockets: list[CircusSocket] = [
        CircusSocket(name=API_SERVER_NAME, host=host, port=port, backlog=backlog)
    ]
    ssl_args = construct_ssl_args(
        ssl_certfile=ssl_certfile,
        ssl_keyfile=ssl_keyfile,
        ssl_keyfile_password=ssl_keyfile_password,
        ssl_version=ssl_version,
        ssl_cert_reqs=ssl_cert_reqs,
        ssl_ca_certs=ssl_ca_certs,
        ssl_ciphers=ssl_ciphers,
    )

    watchers.append(
        create_watcher(
            name="dev_api_server",
            args=[
                "-m",
                SCRIPT_DEV_API_SERVER,
                bento_identifier,
                "--fd",
                f"$(circus.sockets.{API_SERVER_NAME})",
                "--working-dir",
                working_dir,
                "--prometheus-dir",
                prometheus_dir,
                *ssl_args,
            ],
            working_dir=working_dir,
            # we don't want to close stdin for child process in case user use debugger.
            # See https://circus.readthedocs.io/en/latest/for-ops/configuration/
            close_child_stdin=False,
        )
    )
    scheme = "https" if len(ssl_args) > 0 else "http"
    if BentoMLContainer.api_server_config.metrics.enabled.get():
        log_host = "localhost" if host == "0.0.0.0" else host

        logger.info(
            PROMETHEUS_MESSAGE,
            scheme.upper(),
            bento_identifier,
            f"{scheme}://{log_host}:{port}/metrics",
        )

    plugins = []
    if reload:
        if sys.platform == "win32":
            logger.warning(
                "Due to circus limitations, output from the reloader plugin will not be shown on Windows."
            )
        logger.debug(
            "--reload is passed. BentoML will watch file changes based on 'bentofile.yaml' and '.bentoignore' respectively."
        )

        # NOTE: {} is faster than dict()
        plugins = [
            # reloader plugin
            {
                "use": "bentoml._internal.utils.circus.watchfilesplugin.ServiceReloaderPlugin",
                "working_dir": working_dir,
                "bentoml_home": bentoml_home,
            },
        ]

    arbiter = create_standalone_arbiter(
        watchers,
        sockets=circus_sockets,
        plugins=plugins,
        debug=True if sys.platform != "win32" else False,
        loggerconfig=SERVER_LOGGING_CONFIG,
        loglevel="WARNING",
    )

    with track_serve(svc):
        arbiter.start(
            cb=lambda _: logger.info(  # type: ignore
                'Starting development %s BentoServer from "%s" listening on %s://%s:%d (Press CTRL+C to quit)',
                scheme.upper(),
                bento_identifier,
                scheme,
                host,
                port,
            ),
        )


MAX_AF_UNIX_PATH_LENGTH = 103


@inject
def serve_http_production(
    bento_identifier: str,
    working_dir: str,
    port: int = Provide[BentoMLContainer.http.port],
    host: str = Provide[BentoMLContainer.http.host],
    backlog: int = Provide[BentoMLContainer.api_server_config.backlog],
    api_workers: int = Provide[BentoMLContainer.api_server_workers],
    ssl_certfile: str | None = Provide[BentoMLContainer.ssl.certfile],
    ssl_keyfile: str | None = Provide[BentoMLContainer.ssl.keyfile],
    ssl_keyfile_password: str | None = Provide[BentoMLContainer.ssl.keyfile_password],
    ssl_version: int | None = Provide[BentoMLContainer.ssl.version],
    ssl_cert_reqs: int | None = Provide[BentoMLContainer.ssl.cert_reqs],
    ssl_ca_certs: str | None = Provide[BentoMLContainer.ssl.ca_certs],
    ssl_ciphers: str | None = Provide[BentoMLContainer.ssl.ciphers],
    **attrs: t.Any,
) -> None:
    prometheus_dir = ensure_prometheus_dir()

    from circus.sockets import CircusSocket

    from . import load
    from ._internal.utils import reserve_free_port
    from ._internal.utils.uri import path_to_uri
    from ._internal.utils.circus import create_standalone_arbiter
    from ._internal.utils.analytics import track_serve
    from ._internal.configuration.containers import BentoMLContainer

    working_dir = os.path.realpath(os.path.expanduser(working_dir))
    svc = load(bento_identifier, working_dir=working_dir, standalone_load=True)
    watchers: t.List[Watcher] = []
    circus_socket_map: t.Dict[str, CircusSocket] = {}
    runner_bind_map: t.Dict[str, str] = {}
    uds_path = None

    if psutil.POSIX:
        # use AF_UNIX sockets for Circus
        uds_path = tempfile.mkdtemp()
        for runner in svc.runners:
            if isinstance(runner, Runner):
                sockets_path = os.path.join(uds_path, f"{id(runner)}.sock")
                assert len(sockets_path) < MAX_AF_UNIX_PATH_LENGTH

                runner_bind_map[runner.name] = path_to_uri(sockets_path)
                circus_socket_map[runner.name] = CircusSocket(
                    name=runner.name,
                    path=sockets_path,
                    backlog=backlog,
                )

                watchers.append(
                    create_watcher(
                        name=f"runner_{runner.name}",
                        args=[
                            "-m",
                            SCRIPT_RUNNER,
                            bento_identifier,
                            "--runner-name",
                            runner.name,
                            "--fd",
                            f"$(circus.sockets.{runner.name})",
                            "--working-dir",
                            working_dir,
                            "--worker-id",
                            "$(CIRCUS.WID)",
                            "--worker-env-map",
                            json.dumps(runner.scheduled_worker_env_map),
                            "--prometheus-dir",
                            prometheus_dir,
                        ],
                        working_dir=working_dir,
                        numprocesses=runner.scheduled_worker_count,
                    )
                )
            else:
                triton_handle = construct_triton_handle(runner.repository_path, **attrs)
                runner_bind_map[
                    runner.name
                ] = f"{triton_handle.grpc_address}:{triton_handle.grpc_port}"
                watchers.append(
                    create_watcher(
                        name=f"tritonserver_{runner.name}",
                        cmd=triton_handle.executable,
                        args=triton_handle.args,
                        use_sockets=False,
                        working_dir=working_dir,
                        numprocesses=1,
                    )
                )

    elif psutil.WINDOWS:
        # Windows doesn't (fully) support AF_UNIX sockets
        with contextlib.ExitStack() as port_stack:
            for runner in svc.runners:
                if isinstance(runner, Runner):
                    runner_port = port_stack.enter_context(reserve_free_port())
                    runner_host = "127.0.0.1"

                    runner_bind_map[runner.name] = f"tcp://{runner_host}:{runner_port}"
                    circus_socket_map[runner.name] = CircusSocket(
                        name=runner.name,
                        host=runner_host,
                        port=runner_port,
                        backlog=backlog,
                    )

                    watchers.append(
                        create_watcher(
                            name=f"runner_{runner.name}",
                            args=[
                                "-m",
                                SCRIPT_RUNNER,
                                bento_identifier,
                                "--runner-name",
                                runner.name,
                                "--fd",
                                f"$(circus.sockets.{runner.name})",
                                "--working-dir",
                                working_dir,
                                "--worker-id",
                                "$(CIRCUS.WID)",
                                "--worker-env-map",
                                json.dumps(runner.scheduled_worker_env_map),
                            ],
                            working_dir=working_dir,
                            numprocesses=runner.scheduled_worker_count,
                        )
                    )
                else:
                    triton_handle = construct_triton_handle(
                        runner.repository_path, **attrs
                    )
                    runner_bind_map[
                        runner.name
                    ] = f"{triton_handle.grpc_address}:{triton_handle.grpc_port}"
                    watchers.append(
                        create_watcher(
                            name=f"tritonserver_{runner.name}",
                            cmd=triton_handle.executable,
                            args=triton_handle.args,
                            use_sockets=False,
                            working_dir=working_dir,
                            numprocesses=1,
                        )
                    )

            # reserve one more to avoid conflicts
            port_stack.enter_context(reserve_free_port())
    else:
        raise NotImplementedError("Unsupported platform: {}".format(sys.platform))

    logger.debug("Runner map: %s", runner_bind_map)

    circus_socket_map[API_SERVER_NAME] = CircusSocket(
        name=API_SERVER_NAME,
        host=host,
        port=port,
        backlog=backlog,
    )

    ssl_args = construct_ssl_args(
        ssl_certfile=ssl_certfile,
        ssl_keyfile=ssl_keyfile,
        ssl_keyfile_password=ssl_keyfile_password,
        ssl_version=ssl_version,
        ssl_cert_reqs=ssl_cert_reqs,
        ssl_ca_certs=ssl_ca_certs,
        ssl_ciphers=ssl_ciphers,
    )
    scheme = "https" if len(ssl_args) > 0 else "http"
    watchers.append(
        create_watcher(
            name="api_server",
            args=[
                "-m",
                SCRIPT_API_SERVER,
                bento_identifier,
                "--fd",
                f"$(circus.sockets.{API_SERVER_NAME})",
                "--runner-map",
                json.dumps(runner_bind_map),
                "--working-dir",
                working_dir,
                "--backlog",
                f"{backlog}",
                "--worker-id",
                "$(CIRCUS.WID)",
                "--prometheus-dir",
                prometheus_dir,
                *ssl_args,
            ],
            working_dir=working_dir,
            numprocesses=api_workers,
        )
    )

    if BentoMLContainer.api_server_config.metrics.enabled.get():
        log_host = "localhost" if host == "0.0.0.0" else host

        logger.info(
            PROMETHEUS_MESSAGE,
            scheme.upper(),
            bento_identifier,
            f"{scheme}://{log_host}:{port}/metrics",
        )

    arbiter = create_standalone_arbiter(
        watchers=watchers,
        sockets=list(circus_socket_map.values()),
    )

    with track_serve(svc, production=True):
        try:
            arbiter.start(
                cb=lambda _: logger.info(  # type: ignore
                    'Starting production %s BentoServer from "%s" listening on %s://%s:%d (Press CTRL+C to quit)',
                    scheme.upper(),
                    bento_identifier,
                    scheme,
                    host,
                    port,
                ),
            )
        finally:
            if uds_path is not None:
                shutil.rmtree(uds_path)


@experimental
@inject
def serve_grpc_development(
    bento_identifier: str,
    working_dir: str,
    port: int = Provide[BentoMLContainer.grpc.port],
    host: str = Provide[BentoMLContainer.grpc.host],
    bentoml_home: str = Provide[BentoMLContainer.bentoml_home],
    ssl_certfile: str | None = Provide[BentoMLContainer.ssl.certfile],
    ssl_keyfile: str | None = Provide[BentoMLContainer.ssl.keyfile],
    ssl_ca_certs: str | None = Provide[BentoMLContainer.ssl.ca_certs],
    max_concurrent_streams: int
    | None = Provide[BentoMLContainer.grpc.max_concurrent_streams],
    backlog: int = Provide[BentoMLContainer.api_server_config.backlog],
    reload: bool = False,
    channelz: bool = Provide[BentoMLContainer.grpc.channelz.enabled],
    reflection: bool = Provide[BentoMLContainer.grpc.reflection.enabled],
    protocol_version: str = LATEST_PROTOCOL_VERSION,
) -> None:
    prometheus_dir = ensure_prometheus_dir()

    from circus.sockets import CircusSocket

    from . import load
    from ._internal.log import SERVER_LOGGING_CONFIG
    from ._internal.utils import reserve_free_port
    from ._internal.utils.circus import create_standalone_arbiter
    from ._internal.utils.analytics import track_serve

    working_dir = os.path.realpath(os.path.expanduser(working_dir))
    svc = load(bento_identifier, working_dir=working_dir)

    watchers: list[Watcher] = []
    circus_sockets: list[CircusSocket] = []

    if not reflection:
        logger.info(
            "'reflection' is disabled by default. Tools such as gRPCUI or grpcurl relies on server reflection. To use those, pass '--enable-reflection' to the CLI."
        )
    else:
        log_grpcui_instruction(port)
    ssl_args = construct_ssl_args(
        ssl_certfile=ssl_certfile,
        ssl_keyfile=ssl_keyfile,
        ssl_ca_certs=ssl_ca_certs,
    )

    scheme = "https" if len(ssl_args) > 0 else "http"

    with contextlib.ExitStack() as port_stack:
        api_port = port_stack.enter_context(
            reserve_free_port(host, port=port, enable_so_reuseport=True)
        )

        args = [
            "-m",
            SCRIPT_GRPC_DEV_API_SERVER,
            bento_identifier,
            "--host",
            host,
            "--port",
            str(api_port),
            "--working-dir",
            working_dir,
            "--prometheus-dir",
            prometheus_dir,
            *ssl_args,
            "--protocol-version",
            protocol_version,
        ]

        if reflection:
            args.append("--enable-reflection")
        if channelz:
            args.append("--enable-channelz")
        if max_concurrent_streams:
            args.extend(
                [
                    "--max-concurrent-streams",
                    str(max_concurrent_streams),
                ]
            )

        # use circus_sockets. CircusSocket support for SO_REUSEPORT
        watchers.append(
            create_watcher(
                name="grpc_dev_api_server",
                args=args,
                use_sockets=False,
                working_dir=working_dir,
                # we don't want to close stdin for child process in case user use debugger.
                # See https://circus.readthedocs.io/en/latest/for-ops/configuration/
                close_child_stdin=False,
            )
        )
    if BentoMLContainer.api_server_config.metrics.enabled.get():
        metrics_host = BentoMLContainer.grpc.metrics.host.get()
        metrics_port = BentoMLContainer.grpc.metrics.port.get()

        circus_sockets.append(
            CircusSocket(
                name=PROMETHEUS_SERVER_NAME,
                host=metrics_host,
                port=metrics_port,
                backlog=backlog,
            )
        )

        watchers.append(
            create_watcher(
                name="prom_server",
                args=[
                    "-m",
                    SCRIPT_GRPC_PROMETHEUS_SERVER,
                    "--fd",
                    f"$(circus.sockets.{PROMETHEUS_SERVER_NAME})",
                    "--prometheus-dir",
                    prometheus_dir,
                    "--backlog",
                    f"{backlog}",
                ],
                working_dir=working_dir,
                numprocesses=1,
                singleton=True,
                # we don't want to close stdin for child process in case user use debugger.
                # See https://circus.readthedocs.io/en/latest/for-ops/configuration/
                close_child_stdin=False,
            )
        )

        log_metrics_host = "localhost" if metrics_host == "0.0.0.0" else metrics_host

        logger.info(
            PROMETHEUS_MESSAGE,
            "gRPC",
            bento_identifier,
            f"http://{log_metrics_host}:{metrics_port}",
        )

    plugins = []

    if reload:
        if sys.platform == "win32":
            logger.warning(
                "Due to circus limitations, output from the reloader plugin will not be shown on Windows."
            )
        logger.debug(
            "--reload is passed. BentoML will watch file changes based on 'bentofile.yaml' and '.bentoignore' respectively."
        )

        # NOTE: {} is faster than dict()
        plugins = [
            # reloader plugin
            {
                "use": "bentoml._internal.utils.circus.watchfilesplugin.ServiceReloaderPlugin",
                "working_dir": working_dir,
                "bentoml_home": bentoml_home,
            },
        ]

    arbiter = create_standalone_arbiter(
        watchers,
        sockets=circus_sockets,
        plugins=plugins,
        debug=True if sys.platform != "win32" else False,
        loggerconfig=SERVER_LOGGING_CONFIG,
        loglevel="ERROR",
    )

    with track_serve(svc, serve_kind="grpc"):
        arbiter.start(
            cb=lambda _: logger.info(  # type: ignore
                'Starting development %s BentoServer from "%s" listening on %s://%s:%d (Press CTRL+C to quit)',
                "gRPC",
                bento_identifier,
                scheme,
                host,
                port,
            ),
        )


@experimental
@inject
def serve_grpc_production(
    bento_identifier: str,
    working_dir: str,
    port: int = Provide[BentoMLContainer.grpc.port],
    host: str = Provide[BentoMLContainer.grpc.host],
    backlog: int = Provide[BentoMLContainer.api_server_config.backlog],
    api_workers: int = Provide[BentoMLContainer.api_server_workers],
    ssl_certfile: str | None = Provide[BentoMLContainer.ssl.certfile],
    ssl_keyfile: str | None = Provide[BentoMLContainer.ssl.keyfile],
    ssl_ca_certs: str | None = Provide[BentoMLContainer.ssl.ca_certs],
    max_concurrent_streams: int
    | None = Provide[BentoMLContainer.grpc.max_concurrent_streams],
    channelz: bool = Provide[BentoMLContainer.grpc.channelz.enabled],
    reflection: bool = Provide[BentoMLContainer.grpc.reflection.enabled],
    protocol_version: str = LATEST_PROTOCOL_VERSION,
    **attrs: t.Any,
) -> None:
    prometheus_dir = ensure_prometheus_dir()

    from . import load
    from ._internal.utils import reserve_free_port
    from ._internal.utils.uri import path_to_uri
    from ._internal.utils.circus import create_standalone_arbiter
    from ._internal.utils.analytics import track_serve

    working_dir = os.path.realpath(os.path.expanduser(working_dir))
    svc = load(bento_identifier, working_dir=working_dir, standalone_load=True)

    from circus.sockets import CircusSocket  # type: ignore

    watchers: list[Watcher] = []
    circus_socket_map: dict[str, CircusSocket] = {}
    runner_bind_map: dict[str, str] = {}
    uds_path = None

    # Check whether users are running --grpc on windows
    # also raising warning if users running on MacOS or FreeBSD
    if psutil.WINDOWS:
        raise BentoMLException(
            "'grpc' is not supported on Windows with '--production'. The reason being SO_REUSEPORT socket option is only available on UNIX system, and gRPC implementation depends on this behaviour."
        )
    if psutil.MACOS or psutil.FREEBSD:
        logger.warning(
            "Due to gRPC implementation on exposing SO_REUSEPORT, '--production' behaviour on %s is not correct. We recommend to containerize BentoServer as a Linux container instead.",
            "MacOS" if psutil.MACOS else "FreeBSD",
        )

    # NOTE: We need to find and set model-repository args
    # to all TritonRunner instances (required from tritonserver if spawning multiple instances.)

    if psutil.POSIX:
        # use AF_UNIX sockets for Circus
        uds_path = tempfile.mkdtemp()
        for runner in svc.runners:
            if isinstance(runner, Runner):
                sockets_path = os.path.join(uds_path, f"{id(runner)}.sock")
                assert len(sockets_path) < MAX_AF_UNIX_PATH_LENGTH

                runner_bind_map[runner.name] = path_to_uri(sockets_path)
                circus_socket_map[runner.name] = CircusSocket(
                    name=runner.name,
                    path=sockets_path,
                    backlog=backlog,
                )

                watchers.append(
                    create_watcher(
                        name=f"runner_{runner.name}",
                        args=[
                            "-m",
                            SCRIPT_RUNNER,
                            bento_identifier,
                            "--runner-name",
                            runner.name,
                            "--fd",
                            f"$(circus.sockets.{runner.name})",
                            "--working-dir",
                            working_dir,
                            "--worker-id",
                            "$(CIRCUS.WID)",
                            "--worker-env-map",
                            json.dumps(runner.scheduled_worker_env_map),
                        ],
                        working_dir=working_dir,
                        numprocesses=runner.scheduled_worker_count,
                    )
                )
            else:
                triton_handle = construct_triton_handle(runner.repository_path, **attrs)
                runner_bind_map[
                    runner.name
                ] = f"{triton_handle.grpc_address}:{triton_handle.grpc_port}"
                watchers.append(
                    create_watcher(
                        name=f"tritonserver_{runner.name}",
                        cmd=triton_handle.executable,
                        args=triton_handle.args,
                        use_sockets=False,
                        working_dir=working_dir,
                        numprocesses=1,
                    )
                )

    elif psutil.WINDOWS:
        # Windows doesn't (fully) support AF_UNIX sockets
        with contextlib.ExitStack() as port_stack:
            for runner in svc.runners:
                if isinstance(runner, Runner):
                    runner_port = port_stack.enter_context(reserve_free_port())
                    runner_host = "127.0.0.1"

                    runner_bind_map[runner.name] = f"tcp://{runner_host}:{runner_port}"
                    circus_socket_map[runner.name] = CircusSocket(
                        name=runner.name,
                        host=runner_host,
                        port=runner_port,
                        backlog=backlog,
                    )

                    watchers.append(
                        create_watcher(
                            name=f"runner_{runner.name}",
                            args=[
                                "-m",
                                SCRIPT_RUNNER,
                                bento_identifier,
                                "--runner-name",
                                runner.name,
                                "--fd",
                                f"$(circus.sockets.{runner.name})",
                                "--working-dir",
                                working_dir,
                                "--no-access-log",
                                "--worker-id",
                                "$(circus.wid)",
                                "--worker-env-map",
                                json.dumps(runner.scheduled_worker_env_map),
                                "--prometheus-dir",
                                prometheus_dir,
                            ],
                            working_dir=working_dir,
                            numprocesses=runner.scheduled_worker_count,
                        )
                    )
                else:
                    triton_handle = construct_triton_handle(
                        runner.repository_path, **attrs
                    )
                    runner_bind_map[
                        runner.name
                    ] = f"{triton_handle.grpc_address}:{triton_handle.grpc_port}"
                    watchers.append(
                        create_watcher(
                            name=f"tritonserver_{runner.name}",
                            cmd=triton_handle.executable,
                            args=triton_handle.args,
                            use_sockets=False,
                            working_dir=working_dir,
                            numprocesses=1,
                        )
                    )
            # reserve one more to avoid conflicts
            port_stack.enter_context(reserve_free_port())
    else:
        raise NotImplementedError("Unsupported platform: {}".format(sys.platform))

    logger.debug("Runner map: %s", runner_bind_map)

    ssl_args = construct_ssl_args(
        ssl_certfile=ssl_certfile,
        ssl_keyfile=ssl_keyfile,
        ssl_ca_certs=ssl_ca_certs,
    )
    scheme = "https" if len(ssl_args) > 0 else "http"

    with contextlib.ExitStack() as port_stack:
        api_port = port_stack.enter_context(
            reserve_free_port(host, port=port, enable_so_reuseport=True)
        )
        args = [
            "-m",
            SCRIPT_GRPC_API_SERVER,
            bento_identifier,
            "--host",
            host,
            "--port",
            str(api_port),
            "--runner-map",
            json.dumps(runner_bind_map),
            "--working-dir",
            working_dir,
            "--prometheus-dir",
            prometheus_dir,
            "--worker-id",
            "$(CIRCUS.WID)",
            *ssl_args,
            "--protocol-version",
            protocol_version,
        ]
        if reflection:
            args.append("--enable-reflection")
        if channelz:
            args.append("--enable-channelz")
        if max_concurrent_streams:
            args.extend(
                [
                    "--max-concurrent-streams",
                    str(max_concurrent_streams),
                ]
            )

        watchers.append(
            create_watcher(
                name="grpc_api_server",
                args=args,
                use_sockets=False,
                working_dir=working_dir,
                numprocesses=api_workers,
            )
        )

    scheme = "https" if len(ssl_args) > 0 else "http"
    if BentoMLContainer.api_server_config.metrics.enabled.get():
        metrics_host = BentoMLContainer.grpc.metrics.host.get()
        metrics_port = BentoMLContainer.grpc.metrics.port.get()

        circus_socket_map[PROMETHEUS_SERVER_NAME] = CircusSocket(
            name=PROMETHEUS_SERVER_NAME,
            host=metrics_host,
            port=metrics_port,
            backlog=backlog,
        )

        watchers.append(
            create_watcher(
                name="prom_server",
                args=[
                    "-m",
                    SCRIPT_GRPC_PROMETHEUS_SERVER,
                    "--fd",
                    f"$(circus.sockets.{PROMETHEUS_SERVER_NAME})",
                    "--prometheus-dir",
                    prometheus_dir,
                    "--backlog",
                    f"{backlog}",
                ],
                working_dir=working_dir,
                numprocesses=1,
                singleton=True,
            )
        )

        log_metrics_host = "127.0.0.1" if metrics_host == "0.0.0.0" else metrics_host

        logger.info(
            PROMETHEUS_MESSAGE,
            "gRPC",
            bento_identifier,
            f"http://{log_metrics_host}:{metrics_port}",
        )
    arbiter = create_standalone_arbiter(
        watchers=watchers, sockets=list(circus_socket_map.values())
    )

    with track_serve(svc, production=True, serve_kind="grpc"):
        try:
            arbiter.start(
                cb=lambda _: logger.info(  # type: ignore
                    'Starting production %s BentoServer from "%s" listening on %s://%s:%d (Press CTRL+C to quit)',
                    "gRPC",
                    bento_identifier,
                    scheme,
                    host,
                    port,
                ),
            )
        finally:
            if uds_path is not None:
                shutil.rmtree(uds_path)<|MERGE_RESOLUTION|>--- conflicted
+++ resolved
@@ -105,11 +105,7 @@
 
     return Watcher(
         name=name,
-<<<<<<< HEAD
         cmd=shlex.quote(sys.executable),
-=======
-        cmd=cmd,
->>>>>>> 1a6a07d9
         args=args,
         copy_env=True,
         stop_children=True,
