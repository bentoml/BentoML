from __future__ import annotations

import io
import os
import typing as t
import logging
import functools
from enum import Enum
from typing import TYPE_CHECKING
from concurrent.futures import ThreadPoolExecutor

from starlette.requests import Request
from starlette.responses import Response

from .base import IODescriptor
from ..types import LazyType
from ..utils.pkg import find_spec
from ..utils.http import set_cookies
from ...exceptions import BadInput
from ...exceptions import InvalidArgument
from ...exceptions import UnprocessableEntity
from ...exceptions import MissingDependencyException
from ..service.openapi import SUCCESS_DESCRIPTION
from ..utils.lazy_loader import LazyLoader
from ..service.openapi.specification import Schema
from ..service.openapi.specification import MediaType

EXC_MSG = "pandas' is required to use PandasDataFrame or PandasSeries. Install with 'pip install bentoml[io-pandas]'"

if TYPE_CHECKING:
    import numpy as np
    import pandas as pd
    from typing_extensions import Self

    from bentoml.grpc.v1alpha1 import service_pb2 as pb

    from .. import external_typing as ext
    from .base import OpenAPIResponse
    from ..context import InferenceApiContext as Context

else:
    from bentoml.grpc.utils import import_generated_stubs

    pb, _ = import_generated_stubs()
    pd = LazyLoader("pd", globals(), "pandas", exc_msg=EXC_MSG)
    np = LazyLoader("np", globals(), "numpy")

logger = logging.getLogger(__name__)


# Check for parquet support
@functools.lru_cache(maxsize=1)
def get_parquet_engine() -> str:
    if find_spec("pyarrow") is not None:
        return "pyarrow"
    elif find_spec("fastparquet") is not None:
        return "fastparquet"
    else:
        logger.warning(
            "Neither pyarrow nor fastparquet packages found. Parquet de/serialization will not be available."
        )
        raise MissingDependencyException(
            "Parquet serialization is not available. Try installing pyarrow or fastparquet first."
        )


def _openapi_types(item: str) -> str:  # pragma: no cover
    # convert pandas types to OpenAPI types
    if item.startswith("int"):
        return "integer"
    elif item.startswith("float") or item.startswith("double"):
        return "number"
    elif item.startswith("str") or item.startswith("date"):
        return "string"
    elif item.startswith("bool"):
        return "boolean"
    else:
        return "object"


def _dataframe_openapi_schema(
    dtype: bool | ext.PdDTypeArg | None,
    orient: ext.DataFrameOrient = None,
) -> Schema:  # pragma: no cover
    if isinstance(dtype, dict):
        if orient == "records":
            return Schema(
                type="array",
                items=Schema(
                    type="object",
                    properties={
                        k: Schema(type=_openapi_types(v)) for k, v in dtype.items()
                    },
                ),
            )
        if orient == "index":
            return Schema(
                type="object",
                additionalProperties=Schema(
                    type="object",
                    properties={
                        k: Schema(type=_openapi_types(v)) for k, v in dtype.items()
                    },
                ),
            )
        if orient == "columns":
            return Schema(
                type="object",
                properties={
                    k: Schema(
                        type="object",
                        additionalProperties=Schema(type=_openapi_types(v)),
                    )
                    for k, v in dtype.items()
                },
            )

        return Schema(
            type="object",
            properties={
                k: Schema(type="array", items=Schema(type=_openapi_types(v)))
                for k, v in dtype.items()
            },
        )
    else:
        return Schema(type="object")


def _series_openapi_schema(
    dtype: bool | ext.PdDTypeArg | None, orient: ext.SeriesOrient = None
) -> Schema:  # pragma: no cover
    if isinstance(dtype, str):
        if orient in ["index", "values"]:
            return Schema(
                type="object", additionalProperties=Schema(type=_openapi_types(dtype))
            )
        if orient in ["records", "columns"]:
            return Schema(type="array", items=Schema(type=_openapi_types(dtype)))
    return Schema(type="object")


class SerializationFormat(Enum):
    JSON = "application/json"
    PARQUET = "application/octet-stream"
    CSV = "text/csv"

    def __init__(self, mime_type: str):
        self.mime_type = mime_type

    def __str__(self) -> str:
        if self == SerializationFormat.JSON:
            return "json"
        elif self == SerializationFormat.PARQUET:
            return "parquet"
        elif self == SerializationFormat.CSV:
            return "csv"
        else:
            raise ValueError(f"Unknown serialization format: {self}")


def _infer_serialization_format_from_request(
    request: Request, default_format: SerializationFormat
) -> SerializationFormat:
    """Determine the serialization format from the request's headers['content-type']"""

    content_type = request.headers.get("content-type")

    if content_type == "application/json":
        return SerializationFormat.JSON
    elif content_type == "application/octet-stream":
        return SerializationFormat.PARQUET
    elif content_type == "text/csv":
        return SerializationFormat.CSV
    elif content_type:
        logger.debug(
            "Unknown Content-Type ('%s'), falling back to '%s' serialization format.",
            content_type,
            default_format,
        )
        return default_format
    else:
        logger.debug(
            "Content-Type not specified, falling back to '%s' serialization format.",
            default_format,
        )
        return default_format


def _validate_serialization_format(serialization_format: SerializationFormat):
    if (
        serialization_format is SerializationFormat.PARQUET
        and get_parquet_engine() is None
    ):
        raise MissingDependencyException(
            "Parquet serialization is not available. Try installing pyarrow or fastparquet first."
        )


class PandasDataFrame(
    IODescriptor["ext.PdDataFrame"], descriptor_id="bentoml.io.PandasDataFrame"
):
    """
    :obj:`PandasDataFrame` defines API specification for the inputs/outputs of a Service,
    where either inputs will be converted to or outputs will be converted from type
    :code:`pd.DataFrame` as specified in your API function signature.

    A sample service implementation:

    .. code-block:: python
       :caption: `service.py`

       from __future__ import annotations

       import bentoml
       import pandas as pd
       import numpy as np
       from bentoml.io import PandasDataFrame

       input_spec = PandasDataFrame.from_sample(pd.DataFrame(np.array([[5,4,3,2]])))

       runner = bentoml.sklearn.get("sklearn_model_clf").to_runner()

       svc = bentoml.Service("iris-classifier", runners=[runner])

       @svc.api(input=input_spec, output=PandasDataFrame())
       def predict(input_arr):
           res = runner.run(input_arr)
           return pd.DataFrame(res)

    Users then can then serve this service with :code:`bentoml serve`:

    .. code-block:: bash

        % bentoml serve ./service.py:svc --reload

    Users can then send requests to the newly started services with any client:

    .. tab-set::

        .. tab-item:: Bash

            .. code-block:: bash

                % curl -X POST -H "Content-Type: application/json" \\
                        --data '[{"0":5,"1":4,"2":3,"3":2}]' http://0.0.0.0:3000/predict

                # [{"0": 1}]%

        .. tab-item:: Python

            .. code-block:: python
               :caption: `request.py`

                import requests

                requests.post(
                    "http://0.0.0.0:3000/predict",
                    headers={"content-type": "application/json"},
                    data='[{"0":5,"1":4,"2":3,"3":2}]'
                ).text

    Args:
        orient: Indication of expected JSON string format. Compatible JSON strings can be
                produced by :func:`pandas.io.json.to_json()` with a corresponding orient value.
                Possible orients are:

                - :obj:`split` - :code:`dict[str, Any]` ↦ {``idx`` ↠ ``[idx]``, ``columns`` ↠ ``[columns]``, ``data`` ↠ ``[values]``}
                - :obj:`records` - :code:`list[Any]` ↦ [{``column`` ↠ ``value``}, ..., {``column`` ↠ ``value``}]
                - :obj:`index` - :code:`dict[str, Any]` ↦ {``idx`` ↠ {``column`` ↠ ``value``}}
                - :obj:`columns` - :code:`dict[str, Any]` ↦ {``column`` ↠ {``index`` ↠ ``value``}}
                - :obj:`values` - :code:`dict[str, Any]` ↦ Values arrays
        columns: List of columns name that users wish to update.
        apply_column_names: Whether to update incoming DataFrame columns. If :code:`apply_column_names=True`,
                            then ``columns`` must be specified.
        dtype: Data type users wish to convert their inputs/outputs to. If it is a boolean,
               then pandas will infer dtypes. Else if it is a dictionary of column to
               ``dtype``, then applies those to incoming dataframes. If ``False``, then don't
               infer dtypes at all (only applies to the data). This is not applicable for :code:`orient='table'`.
        enforce_dtype: Whether to enforce a certain data type. if :code:`enforce_dtype=True` then :code:`dtype` must be specified.
        shape: Optional shape check that users can specify for their incoming HTTP
               requests. We will only check the number of columns you specified for your
               given shape:

               .. code-block:: python
                  :caption: `service.py`


                  import pandas as pd
                  from bentoml.io import PandasDataFrame

                  df = pd.DataFrame([[1, 2, 3]])  # shape (1,3)
                  inp = PandasDataFrame.from_sample(df)

                  @svc.api(
                      input=PandasDataFrame(shape=(51, 10),
                            enforce_shape=True),
                      output=PandasDataFrame()
                  )
                  def predict(input_df: pd.DataFrame) -> pd.DataFrame:
                      # if input_df have shape (40,9),
                      # it will throw out errors
                      ...
        enforce_shape: Whether to enforce a certain shape. If ``enforce_shape=True`` then ``shape`` must be specified.
        default_format: The default serialization format to use if the request does not specify a ``Content-Type`` Headers.
                        It is also the serialization format used for the response. Possible values are:

                        - :obj:`json` - JSON text format (inferred from content-type ``"application/json"``)
                        - :obj:`parquet` - Parquet binary format (inferred from content-type ``"application/octet-stream"``)
                        - :obj:`csv` - CSV text format (inferred from content-type ``"text/csv"``)

    Returns:
        :obj:`PandasDataFrame`: IO Descriptor that represents a :code:`pd.DataFrame`.
    """

    _proto_fields = ("dataframe",)

    def __init__(
        self,
        orient: ext.DataFrameOrient = "records",
        columns: list[str] | None = None,
        apply_column_names: bool = False,
        dtype: bool | ext.PdDTypeArg | None = None,
        enforce_dtype: bool = False,
        shape: tuple[int, ...] | None = None,
        enforce_shape: bool = False,
        default_format: t.Literal["json", "parquet", "csv"] = "json",
    ):
        self._orient: ext.DataFrameOrient = orient
        self._columns = columns
        self._apply_column_names = apply_column_names
        # TODO: convert dtype to numpy dtype
        self._dtype = dtype
        self._enforce_dtype = enforce_dtype
        self._shape = shape
        self._enforce_shape = enforce_shape
        self._default_format = SerializationFormat[default_format.upper()]

        _validate_serialization_format(self._default_format)
        self._mime_type = self._default_format.mime_type

    def _from_sample(self, sample: ext.PdDataFrame) -> ext.PdDataFrame:
        """
        Create a :obj:`PandasDataFrame` IO Descriptor from given inputs.

        Args:
            sample: Given sample ``pd.DataFrame`` data
            orient: Indication of expected JSON string format. Compatible JSON strings can be
                    produced by :func:`pandas.io.json.to_json()` with a corresponding orient value.
                    Possible orients are:

                    - :obj:`split` - :code:`dict[str, Any]` ↦ {``idx`` ↠ ``[idx]``, ``columns`` ↠ ``[columns]``, ``data`` ↠ ``[values]``}
                    - :obj:`records` - :code:`list[Any]` ↦ [{``column`` ↠ ``value``}, ..., {``column`` ↠ ``value``}]
                    - :obj:`index` - :code:`dict[str, Any]` ↦ {``idx`` ↠ {``column`` ↠ ``value``}}
                    - :obj:`columns` - :code:`dict[str, Any]` ↦ {``column`` ↠ {``index`` ↠ ``value``}}
                    - :obj:`values` - :code:`dict[str, Any]` ↦ Values arrays
                    - :obj:`table` - :code:`dict[str, Any]` ↦ {``schema``: { schema }, ``data``: { data }}
            apply_column_names: Update incoming DataFrame columns. ``columns`` must be specified at
                                function signature. If you don't want to enforce a specific columns
                                name then change ``apply_column_names=False``.
            enforce_dtype: Enforce a certain data type. `dtype` must be specified at function
                           signature. If you don't want to enforce a specific dtype then change
                           ``enforce_dtype=False``.
            enforce_shape: Enforce a certain shape. ``shape`` must be specified at function
                           signature. If you don't want to enforce a specific shape then change
                           ``enforce_shape=False``.
            default_format: The default serialization format to use if the request does not specify a ``Content-Type`` Headers.
                            It is also the serialization format used for the response. Possible values are:

                            - :obj:`json` - JSON text format (inferred from content-type ``"application/json"``)
                            - :obj:`parquet` - Parquet binary format (inferred from content-type ``"application/octet-stream"``)
                            - :obj:`csv` - CSV text format (inferred from content-type ``"text/csv"``)

        Returns:
            :obj:`PandasDataFrame`: :code:`PandasDataFrame` IODescriptor from given users inputs.

        Example:

        .. code-block:: python
           :caption: `service.py`

           import pandas as pd
           from bentoml.io import PandasDataFrame
           arr = [[1,2,3]]
           input_spec = PandasDataFrame.from_sample(pd.DataFrame(arr))

           @svc.api(input=input_spec, output=PandasDataFrame())
           def predict(inputs: pd.DataFrame) -> pd.DataFrame: ...
        """
        if LazyType["ext.NpNDArray"]("numpy", "ndarray").isinstance(sample):
            sample = pd.DataFrame(sample)
        elif isinstance(sample, str):
            try:
                if os.path.exists(sample):
                    try:
                        ext = os.path.splitext(sample)[-1].strip(".")
                        sample = getattr(
                            pd,
                            {
                                "json": "read_json",
                                "csv": "read_csv",
                                "html": "read_html",
                                "xls": "read_excel",
                                "xlsx": "read_excel",
                                "hdf5": "read_hdf",
                                "parquet": "read_parquet",
                                "pickle": "read_pickle",
                                "sql": "read_sql",
                            }[ext],
                        )(sample)
                    except KeyError:
                        raise InvalidArgument(f"Unsupported sample '{sample}' format.")
                else:
                    # Try to load the string as json.
                    sample = pd.read_json(sample)
            except ValueError as e:
                raise InvalidArgument(
                    f"Failed to create a 'pd.DataFrame' from sample {sample}: {e}"
                ) from None
        self._shape = sample.shape
        self._columns = [str(i) for i in list(sample.columns)]
        if self._dtype is None:
            self._dtype = True  # infer dtype automatically
        return sample

    def _convert_dtype(
        self, value: ext.PdDTypeArg | None
    ) -> str | dict[str, t.Any] | None:
        # TODO: support extension dtypes
        if LazyType["ext.NpNDArray"]("numpy", "ndarray").isinstance(value):
            return str(value.dtype)
        elif isinstance(value, bool):
            return str(value)
        elif isinstance(value, dict):
            return {str(k): self._convert_dtype(v) for k, v in value.items()}
        elif value is None:
            return "null"
        else:
            logger.warning(f"{type(value)} is not yet supported.")
            return None

    def to_spec(self) -> dict[str, t.Any]:
        return {
            "id": self.descriptor_id,
            "args": {
                "orient": self._orient,
                "columns": self._columns,
<<<<<<< HEAD
                "dtype": self._dtype.name if LazyType["np.dtype[t.Any]"]("numpy.dtype").isinstance(self._dtype) else self._dtype,
=======
                "dtype": self._convert_dtype(self._dtype),
>>>>>>> d5d496ca
                "shape": self._shape,
                "enforce_dtype": self._enforce_dtype,
                "enforce_shape": self._enforce_shape,
                "default_format": str(self._default_format),
            },
        }

    @classmethod
    def from_spec(cls, spec: dict[str, t.Any]) -> Self:
        if "args" not in spec:
            raise InvalidArgument(f"Missing args key in PandasDataFrame spec: {spec}")
        res = PandasDataFrame(**spec["args"])
        return res

    def input_type(self) -> LazyType[ext.PdDataFrame]:
        return LazyType("pandas", "DataFrame")

    def openapi_schema(self) -> Schema:
        return _dataframe_openapi_schema(self._dtype, self._orient)

    def openapi_components(self) -> dict[str, t.Any] | None:
        pass

    def openapi_example(self):
        if self.sample is not None:
            return self.sample.to_json(orient=self._orient)

    def openapi_request_body(self) -> dict[str, t.Any]:
        return {
            "content": {
                self._mime_type: MediaType(
                    schema=self.openapi_schema(), example=self.openapi_example()
                )
            },
            "required": True,
            "x-bentoml-io-descriptor": self.to_spec(),
        }

    def openapi_responses(self) -> OpenAPIResponse:
        return {
            "description": SUCCESS_DESCRIPTION,
            "content": {
                self._mime_type: MediaType(
                    schema=self.openapi_schema(), example=self.openapi_example()
                )
            },
            "x-bentoml-io-descriptor": self.to_spec(),
        }

    async def from_http_request(self, request: Request) -> ext.PdDataFrame:
        """
        Process incoming requests and convert incoming
        objects to `pd.DataFrame`

        Args:
            request (`starlette.requests.Requests`):
                Incoming Requests
        Returns:
            a `pd.DataFrame` object. This can then be used
             inside users defined logics.
        Raises:
            BadInput:
                Raised when the incoming requests are bad formatted.
        """

        serialization_format = _infer_serialization_format_from_request(
            request, self._default_format
        )
        _validate_serialization_format(serialization_format)

        obj = await request.body()
        if serialization_format is SerializationFormat.JSON:
            assert not isinstance(self._dtype, bool)
            res = pd.read_json(io.BytesIO(obj), dtype=self._dtype, orient=self._orient)
        elif serialization_format is SerializationFormat.PARQUET:
            res = pd.read_parquet(io.BytesIO(obj), engine=get_parquet_engine())
        elif serialization_format is SerializationFormat.CSV:
            assert not isinstance(self._dtype, bool)
            res: ext.PdDataFrame = pd.read_csv(io.BytesIO(obj), dtype=self._dtype)
        else:
            raise InvalidArgument(
                f"Unknown serialization format ({serialization_format})."
            ) from None

        assert isinstance(res, pd.DataFrame)
        return self.validate_dataframe(res)

    async def to_http_response(
        self, obj: ext.PdDataFrame, ctx: Context | None = None
    ) -> Response:
        """
        Process given objects and convert it to HTTP response.

        Args:
            obj (`pd.DataFrame`):
                `pd.DataFrame` that will be serialized to JSON or parquet
        Returns:
            HTTP Response of type `starlette.responses.Response`. This can
             be accessed via cURL or any external web traffic.
        """
        obj = self.validate_dataframe(obj)

        # For the response it doesn't make sense to enforce the same serialization format as specified
        # by the request's headers['content-type']. Instead we simply use the _default_format.
        serialization_format = self._default_format

        if not LazyType["ext.PdDataFrame"](pd.DataFrame).isinstance(obj):
            raise InvalidArgument(
                f"return object is not of type `pd.DataFrame`, got type {type(obj)} instead"
            )
        if serialization_format is SerializationFormat.JSON:
            resp = obj.to_json(orient=self._orient)
        elif serialization_format is SerializationFormat.PARQUET:
            resp = obj.to_parquet(engine=get_parquet_engine())
        elif serialization_format is SerializationFormat.CSV:
            resp = obj.to_csv()
        else:
            raise InvalidArgument(
                f"Unknown serialization format ({serialization_format})."
            ) from None

        if ctx is not None:
            res = Response(
                resp,
                media_type=serialization_format.mime_type,
                headers=ctx.response.headers,  # type: ignore (bad starlette types)
                status_code=ctx.response.status_code,
            )
            set_cookies(res, ctx.response.cookies)
            return res
        else:
            return Response(resp, media_type=serialization_format.mime_type)

    def validate_dataframe(
        self, dataframe: ext.PdDataFrame, exception_cls: t.Type[Exception] = BadInput
    ) -> ext.PdDataFrame:

        if not LazyType["ext.PdDataFrame"]("pandas.core.frame.DataFrame").isinstance(
            dataframe
        ):
            raise InvalidArgument(
                f"return object is not of type 'pd.DataFrame', got type '{type(dataframe)}' instead"
            ) from None

        # TODO: dtype check
        # if self._dtype is not None and self._dtype != dataframe.dtypes:
        #     msg = f'{self.__class__.__name__}: Expecting DataFrame of dtype "{self._dtype}", but "{dataframe.dtypes}" was received.'
        #     if self._enforce_dtype:
        #         raise exception_cls(msg) from None

        if self._columns is not None and len(self._columns) != dataframe.shape[1]:
            msg = "length of 'columns' (%d) does not match the # of columns of incoming data."
            if self._apply_column_names:
                raise BadInput(msg % len(self._columns)) from None
            else:
                logger.debug(msg, len(self._columns))
                dataframe.columns = pd.Index(self._columns)

        # TODO: convert from wide to long format (melt())
        if self._shape is not None and self._shape != dataframe.shape:
            msg = f'{self.__class__.__name__}: Expecting DataFrame of shape "{self._shape}", but "{dataframe.shape}" was received.'
            if self._enforce_shape and not all(
                left == right
                for left, right in zip(self._shape, dataframe.shape)
                if left != -1 and right != -1
            ):
                raise exception_cls(msg) from None

        return dataframe

    async def from_proto(self, field: pb.DataFrame | bytes) -> ext.PdDataFrame:
        """
        Process incoming protobuf request and convert it to ``pandas.DataFrame``

        Args:
            request: Incoming RPC request message.
            context: grpc.ServicerContext

        Returns:
            a ``pandas.DataFrame`` object. This can then be used
             inside users defined logics.
        """
        # TODO: support different serialization format
        if isinstance(field, bytes):
            # TODO: handle serialized_bytes for dataframe
            raise NotImplementedError(
                'Currently not yet implemented. Use "dataframe" instead.'
            )
        else:
            # note that there is a current bug where we don't check for
            # dtype of given fields per Series to match with types of a given
            # columns, hence, this would result in a wrong DataFrame that is not
            # expected by our users.
            assert isinstance(field, pb.DataFrame)
            # columns orient: { column_name : {index : columns.series._value}}
            if self._orient != "columns":
                raise BadInput(
                    f"'dataframe' field currently only supports 'columns' orient. Make sure to set 'orient=columns' in {self.__class__.__name__}."
                ) from None
            data: list[t.Any] = []

            def process_columns_contents(content: pb.Series) -> dict[str, t.Any]:
                # To be use inside a ThreadPoolExecutor to handle
                # large tabular data
                if len(content.ListFields()) != 1:
                    raise BadInput(
                        f"Array contents can only be one of given values key. Use one of '{list(map(lambda f: f[0].name,content.ListFields()))}' instead."
                    ) from None
                return {str(i): c for i, c in enumerate(content.ListFields()[0][1])}

            with ThreadPoolExecutor(max_workers=10) as executor:
                futures = executor.map(process_columns_contents, field.columns)
                data.extend([i for i in list(futures)])
            dataframe = pd.DataFrame(
                dict(zip(field.column_names, data)),
                columns=t.cast(t.List[str], field.column_names),
            )
        return self.validate_dataframe(dataframe)

    async def to_proto(self, obj: ext.PdDataFrame) -> pb.DataFrame:
        """
        Process given objects and convert it to grpc protobuf response.

        Args:
            obj: ``pandas.DataFrame`` that will be serialized to protobuf
            context: grpc.aio.ServicerContext from grpc.aio.Server
        Returns:
            ``service_pb2.Response``:
                Protobuf representation of given ``pandas.DataFrame``
        """
        from .numpy import npdtype_to_fieldpb_map

        # TODO: support different serialization format
        obj = self.validate_dataframe(obj)
        mapping = npdtype_to_fieldpb_map()
        # note that this is not safe, since we are not checking the dtype of the series
        # FIXME(aarnphm): validate and handle mix columns dtype
        # currently we don't support ExtensionDtype
        columns_name: list[str] = list(map(str, obj.columns))
        not_supported: list[ext.PdDType] = list(
            filter(
                lambda x: x not in mapping,
                map(lambda x: obj[x].dtype, columns_name),
            )
        )
        if len(not_supported) > 0:
            raise UnprocessableEntity(
                f'dtype in column "{obj.columns}" is not currently supported.'
            ) from None
        return pb.DataFrame(
            column_names=columns_name,
            columns=[
                pb.Series(
                    **{mapping[t.cast("ext.NpDTypeLike", obj[col].dtype)]: obj[col]}
                )
                for col in columns_name
            ],
        )

    def from_pandas_series(self, series: tuple[pd.Series[t.Any]]) -> pd.DataFrame:
        return pd.DataFrame(series).transpose()

    def to_pandas_series(self, obj: pd.DataFrame) -> pd.Series[t.Any]:
        if len(obj.columns != 1):
            raise InvalidArgument("There should be only one column")

        return t.cast("pd.Series[t.Any]", obj.iloc[0])

class PandasSeries(
    IODescriptor["ext.PdSeries[t.Any]"], descriptor_id="bentoml.io.PandasSeries"
):
    """
    :code:`PandasSeries` defines API specification for the inputs/outputs of a Service, where
    either inputs will be converted to or outputs will be converted from type
    :code:`pd.Series` as specified in your API function signature.

    A sample service implementation:

    .. code-block:: python
       :caption: `service.py`

        import bentoml
        import pandas as pd
        import numpy as np
        from bentoml.io import PandasSeries

        runner = bentoml.sklearn.get("sklearn_model_clf").to_runner()

        svc = bentoml.Service("iris-classifier", runners=[runner])

        @svc.api(input=PandasSeries(), output=PandasSeries())
        def predict(input_arr):
            res = runner.run(input_arr)  # type: np.ndarray
            return pd.Series(res)

    Users then can then serve this service with :code:`bentoml serve`:

    .. code-block:: bash

        % bentoml serve ./service.py:svc --reload

    Users can then send requests to the newly started services with any client:

    .. tab-set::

        .. tab-item:: Bash

            .. code-block:: bash

                % curl -X POST -H "Content-Type: application/json" \\
                        --data '[{"0":5,"1":4,"2":3,"3":2}]' http://0.0.0.0:3000/predict

                # [{"0": 1}]%

        .. tab-item:: Python

            .. code-block:: python
               :caption: `request.py`

                import requests

                requests.post(
                    "http://0.0.0.0:3000/predict",
                    headers={"content-type": "application/json"},
                    data='[{"0":5,"1":4,"2":3,"3":2}]'
                ).text

    Args:
        orient: Indication of expected JSON string format. Compatible JSON strings can be
                produced by :func:`pandas.io.json.to_json()` with a corresponding orient value.
                Possible orients are:

                - :obj:`split` - :code:`dict[str, Any]` ↦ {``idx`` ↠ ``[idx]``, ``columns`` ↠ ``[columns]``, ``data`` ↠ ``[values]``}
                - :obj:`records` - :code:`list[Any]` ↦ [{``column`` ↠ ``value``}, ..., {``column`` ↠ ``value``}]
                - :obj:`index` - :code:`dict[str, Any]` ↦ {``idx`` ↠ {``column`` ↠ ``value``}}
                - :obj:`columns` - :code:`dict[str, Any]` ↦ {``column`` ↠ {``index`` ↠ ``value``}}
                - :obj:`values` - :code:`dict[str, Any]` ↦ Values arrays
        columns: List of columns name that users wish to update.
        apply_column_names (`bool`, `optional`, default to :code:`False`):
        apply_column_names: Whether to update incoming DataFrame columns. If :code:`apply_column_names=True`,
                            then ``columns`` must be specified.
        dtype: Data type users wish to convert their inputs/outputs to. If it is a boolean,
               then pandas will infer dtypes. Else if it is a dictionary of column to
               ``dtype``, then applies those to incoming dataframes. If ``False``, then don't
               infer dtypes at all (only applies to the data). This is not applicable for :code:`orient='table'`.
        enforce_dtype: Whether to enforce a certain data type. if :code:`enforce_dtype=True` then :code:`dtype` must be specified.
        shape: Optional shape check that users can specify for their incoming HTTP
               requests. We will only check the number of columns you specified for your
               given shape:
               .. code-block:: python
                  :caption: `service.py`

                  import pandas as pd
                  from bentoml.io import PandasSeries

                  @svc.api(input=PandasSeries(shape=(51,), enforce_shape=True), output=PandasSeries())
                  def infer(input_series: pd.Series) -> pd.Series:
                  # if input_series has shape (40,), it will error
                        ...
        enforce_shape: Whether to enforce a certain shape. If ``enforce_shape=True`` then ``shape`` must be specified.

    Returns:
        :obj:`PandasSeries`: IO Descriptor that represents a :code:`pd.Series`.
    """

    _proto_fields = ("series",)
    _mime_type = "application/json"

    def __init__(
        self,
        orient: ext.SeriesOrient = "records",
        dtype: ext.PdDTypeArg | None = None,
        enforce_dtype: bool = False,
        shape: tuple[int, ...] | None = None,
        enforce_shape: bool = False,
    ):
        self._orient: ext.SeriesOrient = orient
        self._dtype = dtype
        self._enforce_dtype = enforce_dtype
        self._shape = shape
        self._enforce_shape = enforce_shape

    def _from_sample(self, sample: ext.PdSeries | t.Sequence[t.Any]) -> ext.PdSeries:
        """
        Create a :obj:`PandasSeries` IO Descriptor from given inputs.

        Args:
            sample_input: Given sample ``pd.DataFrame`` data
            orient: Indication of expected JSON string format. Compatible JSON strings can be
                    produced by :func:`pandas.io.json.to_json()` with a corresponding orient value.
                    Possible orients are:

                    - :obj:`split` - :code:`dict[str, Any]` ↦ {``idx`` ↠ ``[idx]``, ``columns`` ↠ ``[columns]``, ``data`` ↠ ``[values]``}
                    - :obj:`records` - :code:`list[Any]` ↦ [{``column`` ↠ ``value``}, ..., {``column`` ↠ ``value``}]
                    - :obj:`index` - :code:`dict[str, Any]` ↦ {``idx`` ↠ {``column`` ↠ ``value``}}
                    - :obj:`table` - :code:`dict[str, Any]` ↦ {``schema``: { schema }, ``data``: { data }}
            enforce_dtype: Enforce a certain data type. `dtype` must be specified at function
                           signature. If you don't want to enforce a specific dtype then change
                           ``enforce_dtype=False``.
            enforce_shape: Enforce a certain shape. ``shape`` must be specified at function
                           signature. If you don't want to enforce a specific shape then change
                           ``enforce_shape=False``.

        Returns:
            :obj:`PandasSeries`: :code:`PandasSeries` IODescriptor from given users inputs.

        Example:

        .. code-block:: python
           :caption: `service.py`

           import pandas as pd
           from bentoml.io import PandasSeries

           arr = [1,2,3]
           input_spec = PandasSeries.from_sample(pd.DataFrame(arr))

           @svc.api(input=input_spec, output=PandasSeries())
           def predict(inputs: pd.Series) -> pd.Series: ...
        """
        if not isinstance(sample, pd.Series):
            sample = pd.Series(sample)
        self._dtype = sample.dtype
        self._shape = sample.shape
        return sample

    def input_type(self) -> LazyType[ext.PdSeries[t.Any]]:
        return LazyType("pandas", "Series")

    def _convert_dtype(
        self, value: ext.PdDTypeArg | None
    ) -> str | dict[str, t.Any] | None:
        # TODO: support extension dtypes
        if LazyType["ext.NpNDArray"]("numpy", "ndarray").isinstance(value):
            return str(value.dtype)
        elif isinstance(value, bool):
            return str(value)
        elif isinstance(value, dict):
            return {str(k): self._convert_dtype(v) for k, v in value.items()}
        elif value is None:
            return "null"
        else:
            logger.warning(f"{type(value)} is not yet supported.")
            return None

    def to_spec(self) -> dict[str, t.Any]:
        return {
            "id": self.descriptor_id,
            "args": {
                "orient": self._orient,
<<<<<<< HEAD
                "dtype": self._dtype.name if LazyType["np.dtype[t.Any]"]("numpy.dtype").isinstance(self._dtype) else self._dtype,
=======
                "dtype": self._convert_dtype(self._dtype),
>>>>>>> d5d496ca
                "shape": self._shape,
                "enforce_dtype": self._enforce_dtype,
                "enforce_shape": self._enforce_shape,
            },
        }

    @classmethod
    def from_spec(cls, spec: dict[str, t.Any]) -> Self:
        if "args" not in spec:
            raise InvalidArgument(f"Missing args key in PandasSeries spec: {spec}")
        res = PandasSeries(**spec["args"])
        return res

    def openapi_schema(self) -> Schema:
        return _series_openapi_schema(self._dtype, self._orient)

    def openapi_components(self) -> dict[str, t.Any] | None:
        pass

    def openapi_example(self):
        if self.sample is not None:
            return self.sample.to_json(orient=self._orient)

    def openapi_request_body(self) -> dict[str, t.Any]:
        return {
            "content": {
                self._mime_type: MediaType(
                    schema=self.openapi_schema(), example=self.openapi_example()
                )
            },
            "required": True,
            "x-bentoml-io-descriptor": self.to_spec(),
        }

    def openapi_responses(self) -> OpenAPIResponse:
        return {
            "description": SUCCESS_DESCRIPTION,
            "content": {
                self._mime_type: MediaType(
                    schema=self.openapi_schema(), example=self.openapi_example()
                )
            },
            "x-bentoml-io-descriptor": self.to_spec(),
        }

    async def from_http_request(self, request: Request) -> ext.PdSeries:
        """
        Process incoming requests and convert incoming objects to ``pd.Series``.

        Args:
            request: Incoming Requests
        Returns:
            a ``pd.Series`` object. This can then be used inside users defined logics.
        """
        obj = await request.body()
        res: ext.PdSeries = pd.read_json(
            io.BytesIO(obj),
            typ="series",
            orient=self._orient,
            dtype=self._dtype,
        )
        return self.validate_series(res)

    async def to_http_response(
        self, obj: t.Any, ctx: Context | None = None
    ) -> Response:
        """
        Process given objects and convert it to HTTP response.

        Args:
            obj: `pd.Series` that will be serialized to JSON
        Returns:
            HTTP Response of type ``starlette.responses.Response``. This can be accessed via cURL or any external web traffic.
        """
        obj = self.validate_series(obj)
        if ctx is not None:
            res = Response(
                obj.to_json(orient=self._orient),
                media_type=self._mime_type,
                headers=ctx.response.headers,  # type: ignore (bad starlette types)
                status_code=ctx.response.status_code,
            )
            set_cookies(res, ctx.response.cookies)
            return res
        else:
            return Response(
                obj.to_json(orient=self._orient), media_type=self._mime_type
            )

    def validate_series(
        self, series: ext.PdSeries, exception_cls: t.Type[Exception] = BadInput
    ) -> ext.PdSeries:
        # TODO: dtype check
        if not LazyType["ext.PdSeries"]("pandas.core.series.Series").isinstance(series):
            raise InvalidArgument(
                f"return object is not of type 'pd.Series', got type '{type(series)}' instead"
            ) from None
        # TODO: convert from wide to long format (melt())
        if self._shape is not None and self._shape != series.shape:
            msg = f"{self.__class__.__name__}: Expecting Series of shape '{self._shape}', but '{series.shape}' was received."
            if self._enforce_shape and not all(
                left == right
                for left, right in zip(self._shape, series.shape)
                if left != -1 and right != -1
            ):
                raise exception_cls(msg) from None
        if self._dtype is not None and self._dtype != series.dtype:
            if np.can_cast(series.dtype, self._dtype, casting="same_kind"):
                series = series.astype(self._dtype)
            else:
                msg = '%s: Expecting series of dtype "%s", but "%s" was received.'
                if self._enforce_dtype:
                    raise exception_cls(
                        msg % (self.__class__.__name__, self._dtype, series.dtype)
                    ) from None
                else:
                    logger.debug(
                        msg, self.__class__.__name__, self._dtype, series.dtype
                    )

        return series

    async def from_proto(self, field: pb.Series | bytes) -> ext.PdSeries:
        """
        Process incoming protobuf request and convert it to ``pandas.Series``

        Args:
            request: Incoming RPC request message.
            context: grpc.ServicerContext

        Returns:
            a ``pandas.Series`` object. This can then be used
             inside users defined logics.
        """
        if isinstance(field, bytes):
            # TODO: handle serialized_bytes for dataframe
            raise NotImplementedError(
                'Currently not yet implemented. Use "series" instead.'
            )
        else:
            assert isinstance(field, pb.Series)
            # The behaviour of `from_proto` will mimic the behaviour of `NumpyNdArray.from_proto`,
            # where we will respect self._dtype if set.
            # since self._dtype uses numpy dtype, we will use some of numpy logics here.
            from .numpy import fieldpb_to_npdtype_map
            from .numpy import npdtype_to_fieldpb_map

            if self._dtype is not None:
                dtype = self._dtype
                data = getattr(field, npdtype_to_fieldpb_map()[self._dtype])
            else:
                fieldpb = [
                    f.name for f, _ in field.ListFields() if f.name.endswith("_values")
                ]
                if len(fieldpb) == 0:
                    # input message doesn't have any fields.
                    return pd.Series()
                elif len(fieldpb) > 1:
                    # when there are more than two values provided in the proto.
                    raise InvalidArgument(
                        f"Array contents can only be one of given values key. Use one of '{fieldpb}' instead.",
                    ) from None
                dtype = fieldpb_to_npdtype_map()[fieldpb[0]]
                data = getattr(field, fieldpb[0])

        try:
            series = pd.Series(data, dtype=dtype)
        except ValueError:
            series = pd.Series(data)

        return self.validate_series(series)

    async def to_proto(self, obj: ext.PdSeries) -> pb.Series:
<<<<<<< HEAD
        raise NotImplementedError("Currently not yet implemented.")

    def from_pandas_series(self, series: tuple[pd.Series[t.Any]]) -> pd.Series[t.Any]:
        if len(series) == 0:
            raise InvalidArgument(f"No series passed, cannot construct a series from no data.")
        elif len(series) > 1:
            raise InvalidArgument(f"Multiple series passed when only one was expected.")
        return series[0]

    def to_pandas_series(self, obj: pd.Series[t.Any]) -> pd.Series[t.Any]:
        return obj
=======
        """
        Process given objects and convert it to grpc protobuf response.

        Args:
            obj: ``pandas.Series`` that will be serialized to protobuf
            context: grpc.aio.ServicerContext from grpc.aio.Server
        Returns:
            ``service_pb2.Response``:
                Protobuf representation of given ``pandas.Series``
        """
        from .numpy import npdtype_to_fieldpb_map

        try:
            obj = self.validate_series(obj, exception_cls=InvalidArgument)
        except InvalidArgument as e:
            raise e from None

        # NOTE: Currently, if series has mixed dtype, we will raise an error.
        # This has to do with no way to represent mixed dtype in protobuf.
        # User shouldn't use mixed dtype in the first place.
        if obj.dtype.kind == "O":
            raise InvalidArgument(
                f"Series has mixed dtype. Please convert it to a single dtype."
            ) from None
        try:
            fieldpb = npdtype_to_fieldpb_map()[obj.dtype]
            return pb.Series(**{fieldpb: obj.ravel().tolist()})
        except KeyError:
            raise InvalidArgument(
                f"Unsupported dtype '{obj.dtype}' for response message."
            ) from None
>>>>>>> d5d496ca
<|MERGE_RESOLUTION|>--- conflicted
+++ resolved
@@ -444,11 +444,7 @@
             "args": {
                 "orient": self._orient,
                 "columns": self._columns,
-<<<<<<< HEAD
                 "dtype": self._dtype.name if LazyType["np.dtype[t.Any]"]("numpy.dtype").isinstance(self._dtype) else self._dtype,
-=======
-                "dtype": self._convert_dtype(self._dtype),
->>>>>>> d5d496ca
                 "shape": self._shape,
                 "enforce_dtype": self._enforce_dtype,
                 "enforce_shape": self._enforce_shape,
@@ -899,11 +895,7 @@
             "id": self.descriptor_id,
             "args": {
                 "orient": self._orient,
-<<<<<<< HEAD
                 "dtype": self._dtype.name if LazyType["np.dtype[t.Any]"]("numpy.dtype").isinstance(self._dtype) else self._dtype,
-=======
-                "dtype": self._convert_dtype(self._dtype),
->>>>>>> d5d496ca
                 "shape": self._shape,
                 "enforce_dtype": self._enforce_dtype,
                 "enforce_shape": self._enforce_shape,
@@ -1077,19 +1069,6 @@
         return self.validate_series(series)
 
     async def to_proto(self, obj: ext.PdSeries) -> pb.Series:
-<<<<<<< HEAD
-        raise NotImplementedError("Currently not yet implemented.")
-
-    def from_pandas_series(self, series: tuple[pd.Series[t.Any]]) -> pd.Series[t.Any]:
-        if len(series) == 0:
-            raise InvalidArgument(f"No series passed, cannot construct a series from no data.")
-        elif len(series) > 1:
-            raise InvalidArgument(f"Multiple series passed when only one was expected.")
-        return series[0]
-
-    def to_pandas_series(self, obj: pd.Series[t.Any]) -> pd.Series[t.Any]:
-        return obj
-=======
         """
         Process given objects and convert it to grpc protobuf response.
 
@@ -1121,4 +1100,13 @@
             raise InvalidArgument(
                 f"Unsupported dtype '{obj.dtype}' for response message."
             ) from None
->>>>>>> d5d496ca
+            
+    def from_pandas_series(self, series: tuple[pd.Series[t.Any]]) -> pd.Series[t.Any]:
+        if len(series) == 0:
+            raise InvalidArgument(f"No series passed, cannot construct a series from no data.")
+        elif len(series) > 1:
+            raise InvalidArgument(f"Multiple series passed when only one was expected.")
+        return series[0]
+
+    def to_pandas_series(self, obj: pd.Series[t.Any]) -> pd.Series[t.Any]:
+        return obj