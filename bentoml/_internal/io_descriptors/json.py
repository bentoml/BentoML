import dataclasses
import json
import typing as t

from starlette.requests import Request
from starlette.responses import Response

<<<<<<< HEAD
from bentoml.exceptions import (
=======
from ...exceptions import (
>>>>>>> 5e9c8491
    BadInput,
    BentoMLException,
    InvalidArgument,
    MissingDependencyException,
)
<<<<<<< HEAD

=======
>>>>>>> 5e9c8491
from ..utils.lazy_loader import LazyLoader
from .base import IODescriptor

if t.TYPE_CHECKING:
    import numpy as np
    import pandas as pd
    import pydantic

    _major, _minor = list(
        map(lambda x: int(x), np.__version__.split(".")[:2])  # pylint: disable=W0108
    )
    if (_major, _minor) > (1, 20):
        from numpy.typing import ArrayLike  # noqa  # pylint: disable=W0611
    else:
        from ..typing_extensions.numpy import ArrayLike  # noqa  # pylint: disable=W0611

else:
    np = LazyLoader("np", globals(), "numpy")
    pd = LazyLoader("pd", globals(), "pandas")

    try:
        import pydantic
    except ModuleNotFoundError:
        pydantic = None

MIME_TYPE_JSON = "application/json"

_SerializableObj = t.TypeVar(
    "_SerializableObj",
    bound=t.Union[
        "np.generic",
        "ArrayLike",
        "pydantic.BaseModel",
        "pd.DataFrame",
        t.Any,
    ],
)


class DefaultJsonEncoder(json.JSONEncoder):
    def default(self, o: _SerializableObj) -> t.Any:
        if dataclasses.is_dataclass(o):
            return dataclasses.asdict(o)

        if isinstance(o, np.generic):
            return o.item()

        if isinstance(o, np.ndarray):
            return o.tolist()

        if any(isinstance(o, i) for i in [pd.DataFrame, pd.Series]):
            raise BentoMLException(
                f"Detected type to be {type(o)}. You should use `PandasDataFrame` instead of `JSON` for IO."
                " If you still wish to use JSON, convert your DataFrame outputs to json with `df.to_json(orient=...)`"
            )

        if pydantic and isinstance(o, pydantic.BaseModel):
            obj_dict = o.dict()
            if "__root__" in obj_dict:
                obj_dict = obj_dict["__root__"]
            return obj_dict

        return super().default(o)


class JSON(IODescriptor):
    """
    `JSON` defines API specification for the inputs/outputs of a Service, where either
     inputs will be converted to or outputs will be converted from a JSON representation
     as specified in your API function signature.

    .. Toy implementation of a sklearn service::
        # sklearn_svc.py
        import pandas as pd
        import numpy as np
        from bentoml.io import PandasDataFrame, JSON
        import bentoml.sklearn

        input_spec = PandasDataFrame.from_sample(pd.DataFrame(np.array([[5,4,3,2]])))

        runner = bentoml.sklearn.load_runner("sklearn_model_clf")

        svc = bentoml.Service("iris-classifier", runners=[runner])

        @svc.api(input=input_spec, output=JSON())
        def predict(input_arr: pd.DataFrame):
            res = runner.run_batch(input_arr)  # type: np.ndarray
            return {"res":pd.DataFrame(res).to_json(orient='record')}

    Users then can then serve this service with `bentoml serve`::
        % bentoml serve ./sklearn_svc.py:svc --auto-reload

        (Press CTRL+C to quit)
        [INFO] Starting BentoML API server in development mode with auto-reload enabled
        [INFO] Serving BentoML Service "iris-classifier" defined in "sklearn_svc.py"
        [INFO] API Server running on http://0.0.0.0:5000

    Users can then send a cURL requests like shown in different terminal session::
        % curl -X POST -H "Content-Type: application/json" --data
          '[{"0":5,"1":4,"2":3,"3":2}]' http://0.0.0.0:5000/predict

        {"res":"[{\"0\":1}]"}%

    Args:
        pydantic_model (`pydantic.BaseModel`, `optional`, default to `None`):
            Pydantic model schema.
        validate_json (`bool`, `optional`, default to `True`):
            If True, then use Pydantic model specified above to validate given JSON.
        json_encoder (`Type[json.JSONEncoder]`, default to
                      `~bentoml._internal.io_descriptor.json.DefaultJsonEncoder`):
            JSON encoder.
    Returns:
        IO Descriptor that in JSON format.
    """

    def __init__(
        self,
        pydantic_model: t.Optional["pydantic.BaseModel"] = None,
        validate_json: bool = True,
        json_encoder: t.Type[json.JSONEncoder] = DefaultJsonEncoder,
    ):
        if pydantic_model is not None:
            if pydantic is None:
                raise MissingDependencyException(
                    "`pydantic` must be installed to use `pydantic_model`"
                )

            if not isinstance(pydantic_model, pydantic.BaseModel):
                raise InvalidArgument(
                    "Invalid argument type 'pydantic_model' for JSON io descriptor,"
                    "must be an instance of a pydantic model"
                )
            self._pydantic_model = pydantic_model
        else:
            self._pydantic_model = None

        self._validate_json = validate_json
        self._json_encoder = json_encoder

    def openapi_request_schema(self) -> t.Dict[str, t.Any]:
        return self.openapi_schema()

    def openapi_responses_schema(self) -> t.Dict[str, t.Any]:
        return self.openapi_schema()

    def openapi_schema(self) -> t.Dict[str, t.Dict[str, t.Dict[str, t.Any]]]:
        if self._pydantic_model:
            schema = self._pydantic_model.schema()
        else:
            schema = {"type": "object"}
        return {MIME_TYPE_JSON: {"schema": schema}}

    async def from_http_request(self, request: Request) -> t.Any:
        json_obj = await request.json()
        if self._pydantic_model and self._validate_json:
            try:
                return self._pydantic_model.parse_obj(json_obj)
            except pydantic.ValidationError:
                raise BadInput("Invalid JSON Request received")
        else:
            return json_obj

    async def to_http_response(self, obj: t.Any) -> Response:
        json_str = json.dumps(
            obj,
            cls=self._json_encoder,
            ensure_ascii=False,
            allow_nan=False,
            indent=None,
            separators=(",", ":"),
        )
        return Response(json_str, media_type=MIME_TYPE_JSON)<|MERGE_RESOLUTION|>--- conflicted
+++ resolved
@@ -5,20 +5,12 @@
 from starlette.requests import Request
 from starlette.responses import Response
 
-<<<<<<< HEAD
-from bentoml.exceptions import (
-=======
 from ...exceptions import (
->>>>>>> 5e9c8491
     BadInput,
     BentoMLException,
     InvalidArgument,
     MissingDependencyException,
 )
-<<<<<<< HEAD
-
-=======
->>>>>>> 5e9c8491
 from ..utils.lazy_loader import LazyLoader
 from .base import IODescriptor
 
