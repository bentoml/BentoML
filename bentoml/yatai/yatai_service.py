--- conflicted
+++ resolved
@@ -7,16 +7,15 @@
 
 import certifi
 import click
-
 from bentoml import config
 from bentoml.configuration import get_debug_mode
 from bentoml.exceptions import BentoMLException
+from bentoml.utils import reserve_free_port
 from bentoml.yatai.client.interceptor import (
     PromServerInterceptor,
     ServiceLatencyInterceptor,
 )
 from bentoml.yatai.utils import ensure_node_available_or_raise, parse_grpc_url
-from bentoml.utils import reserve_free_port
 from prometheus_client import start_http_server
 
 
@@ -29,17 +28,17 @@
     s3_endpoint_url=None,
     default_namespace=None,
 ):
-    channel_address = channel_address or config('yatai_service').get('url')
-    access_token = access_token or config('yatai_service').get('access_token')
-    access_token_header = access_token_header or config('yatai_service').get(
-        'access_token_header'
+    channel_address = channel_address or config("yatai_service").get("url")
+    access_token = access_token or config("yatai_service").get("access_token")
+    access_token_header = access_token_header or config("yatai_service").get(
+        "access_token_header"
     )
     channel_address = channel_address.strip()
     if channel_address:
         # Lazily import grpcio for YataiSerivce gRPC related actions
         import grpc
+        from bentoml.yatai.client.interceptor import header_client_interceptor
         from bentoml.yatai.proto.yatai_service_pb2_grpc import YataiStub
-        from bentoml.yatai.client.interceptor import header_client_interceptor
 
         if any([db_url, repo_base_url, s3_endpoint_url, default_namespace]):
             logger.warning(
@@ -54,22 +53,22 @@
         header_adder_interceptor = header_client_interceptor.header_adder_interceptor(
             access_token_header, access_token
         )
-        if scheme in ('grpcs', 'https'):
+        if scheme in ("grpcs", "https"):
             tls_root_ca_cert = (
-                config().get('yatai_service', 'tls_root_ca_cert')
+                config().get("yatai_service", "tls_root_ca_cert")
                 # Adding also prev. name to ensure that old configurations do not break.
-                or config().get('yatai_service', 'client_certificate_file')
+                or config().get("yatai_service", "client_certificate_file")
                 or certifi.where()  # default: Mozilla ca cert
             )
-            tls_client_key = config().get('yatai_service', 'tls_client_key') or None
-            tls_client_cert = config().get('yatai_service', 'tls_client_cert') or None
-            with open(tls_root_ca_cert, 'rb') as fb:
+            tls_client_key = config().get("yatai_service", "tls_client_key") or None
+            tls_client_cert = config().get("yatai_service", "tls_client_cert") or None
+            with open(tls_root_ca_cert, "rb") as fb:
                 ca_cert = fb.read()
             if tls_client_key:
-                with open(tls_client_key, 'rb') as fb:
+                with open(tls_client_key, "rb") as fb:
                     tls_client_key = fb.read()
             if tls_client_cert:
-                with open(tls_client_cert, 'rb') as fb:
+                with open(tls_client_cert, "rb") as fb:
                     tls_client_cert = fb.read()
             credentials = grpc.ssl_channel_credentials(
                 ca_cert, tls_client_key, tls_client_cert
@@ -101,9 +100,11 @@
 ):
     # Lazily import grpcio for YataiSerivce gRPC related actions
     import grpc
+    from bentoml.yatai.proto.yatai_service_pb2_grpc import (
+        YataiServicer,
+        add_YataiServicer_to_server,
+    )
     from bentoml.yatai.yatai_service_impl import get_yatai_service_impl
-    from bentoml.yatai.proto.yatai_service_pb2_grpc import add_YataiServicer_to_server
-    from bentoml.yatai.proto.yatai_service_pb2_grpc import YataiServicer
 
     YataiServicerImpl = get_yatai_service_impl(YataiServicer)
     yatai_service = YataiServicerImpl(
@@ -119,21 +120,21 @@
     debug_mode = get_debug_mode()
     if debug_mode:
         try:
-            logger.debug('Enabling gRPC server reflection for debugging')
+            logger.debug("Enabling gRPC server reflection for debugging")
+            from bentoml.yatai.proto import yatai_service_pb2
             from grpc_reflection.v1alpha import reflection
-            from bentoml.yatai.proto import yatai_service_pb2
 
             SERVICE_NAMES = (
-                yatai_service_pb2.DESCRIPTOR.services_by_name['Yatai'].full_name,
+                yatai_service_pb2.DESCRIPTOR.services_by_name["Yatai"].full_name,
                 reflection.SERVICE_NAME,
             )
             reflection.enable_server_reflection(SERVICE_NAMES, server)
         except ImportError:
             logger.debug(
-                'Failed to enable gRPC server reflection, missing required package: '
+                "Failed to enable gRPC server reflection, missing required package: "
                 '"pip install grpcio-reflection"'
             )
-    server.add_insecure_port(f'[::]:{grpc_port}')
+    server.add_insecure_port(f"[::]:{grpc_port}")
 
     prometheus_port = 50052
     with reserve_free_port() as port:
@@ -144,12 +145,12 @@
     if with_ui:
         web_ui_log_path = os.path.join(
             config("logging").get("BASE_LOG_DIR"),
-            config('logging').get("yatai_web_server_log_filename"),
+            config("logging").get("yatai_web_server_log_filename"),
         )
 
         ensure_node_available_or_raise()
-        yatai_grpc_server_address = f'localhost:{grpc_port}'
-        prometheus_address = f'http://localhost:{prometheus_port}'
+        yatai_grpc_server_address = f"localhost:{grpc_port}"
+        prometheus_address = f"http://localhost:{prometheus_port}"
         async_start_yatai_service_web_ui(
             yatai_grpc_server_address,
             prometheus_address,
@@ -163,45 +164,41 @@
     if with_ui:
         if debug_mode is True:
             ui_port = 8080
-        web_ui_link = f'http://127.0.0.1:{ui_port}'
-        if base_url != '.':
-            web_ui_link += f'/{base_url}'
-        web_ui_message = f'running on {web_ui_link}'
+        web_ui_link = f"http://127.0.0.1:{ui_port}"
+        if base_url != ".":
+            web_ui_link += f"/{base_url}"
+        web_ui_message = f"running on {web_ui_link}"
     else:
-        web_ui_message = 'off'
+        web_ui_message = "off"
 
     click.echo(
-        f'* Starting BentoML YataiService gRPC Server\n'
+        f"* Starting BentoML YataiService gRPC Server\n"
         f'* Debug mode: { "on" if debug_mode else "off"}\n'
-<<<<<<< HEAD
-        f'''* Web UI: {f"running on http://127.0.0.1:{ui_port}/{base_url}"
+        f"""* Web UI: {f"running on http://127.0.0.1:{ui_port}/{base_url}"
         if (with_ui and base_url!=".")
-        else f"running on http://127.0.0.1:{ui_port}" if with_ui else "off"}\n'''
-        f'* Prometheus running on 127.0.0.1:{prometheus_port}\n'
-=======
-        f'* Web UI: {web_ui_message}\n'
->>>>>>> 9fdb23a5
-        f'* Running on 127.0.0.1:{grpc_port} (Press CTRL+C to quit)\n'
-        f'* Help and instructions: '
-        f'https://docs.bentoml.org/en/latest/guides/yatai_service.html\n'
+        else f"running on http://127.0.0.1:{ui_port}" if with_ui else "off"}\n"""
+        f"* Prometheus running on 127.0.0.1:{prometheus_port}\n"
+        f"* Running on 127.0.0.1:{grpc_port} (Press CTRL+C to quit)\n"
+        f"* Help and instructions: "
+        f"https://docs.bentoml.org/en/latest/guides/yatai_service.html\n"
         f'{f"* Web server log can be found here: {web_ui_log_path}" if with_ui else ""}'
-        f'\n-----\n'
-        f'* Usage in Python:\n'
+        f"\n-----\n"
+        f"* Usage in Python:\n"
         f'*  bento_svc.save(yatai_url="127.0.0.1:{grpc_port}")\n'
-        f'*  from bentoml.yatai.client import get_yatai_client\n'
+        f"*  from bentoml.yatai.client import get_yatai_client\n"
         f'*  get_yatai_client("127.0.0.1:{grpc_port}").repository.list()\n'
-        f'* Usage in CLI:\n'
-        f'*  bentoml list --yatai-url=127.0.0.1:{grpc_port}\n'
-        f'*  bentoml containerize IrisClassifier:latest --yatai-url=127.0.0.1:'
-        f'{grpc_port}\n'
-        f'*  bentoml push IrisClassifier:20200918001645_CD2886 --yatai-url=127.0.0.1:'
-        f'{grpc_port}\n'
-        f'*  bentoml pull IrisClassifier:20200918001645_CD2886 --yatai-url=127.0.0.1:'
-        f'{grpc_port}\n'
-        f'*  bentoml retrieve IrisClassifier:20200918001645_CD2886 '
+        f"* Usage in CLI:\n"
+        f"*  bentoml list --yatai-url=127.0.0.1:{grpc_port}\n"
+        f"*  bentoml containerize IrisClassifier:latest --yatai-url=127.0.0.1:"
+        f"{grpc_port}\n"
+        f"*  bentoml push IrisClassifier:20200918001645_CD2886 --yatai-url=127.0.0.1:"
+        f"{grpc_port}\n"
+        f"*  bentoml pull IrisClassifier:20200918001645_CD2886 --yatai-url=127.0.0.1:"
+        f"{grpc_port}\n"
+        f"*  bentoml retrieve IrisClassifier:20200918001645_CD2886 "
         f'--yatai-url=127.0.0.1:{grpc_port} --target_dir="/tmp/foo/bar"\n'
-        f'*  bentoml delete IrisClassifier:20200918001645_CD2886 '
-        f'--yatai-url=127.0.0.1:{grpc_port}\n'
+        f"*  bentoml delete IrisClassifier:20200918001645_CD2886 "
+        f"--yatai-url=127.0.0.1:{grpc_port}\n"
         # TODO: simplify the example usage here once related documentation is ready
     )
 
@@ -215,9 +212,9 @@
 
 def _is_web_server_debug_tools_available(root_dir):
     return (
-        os.path.exists(os.path.join(root_dir, 'node_modules/.bin', 'concurrently'))
-        and os.path.exists(os.path.join(root_dir, 'node_modules/.bin', 'ts-node'))
-        and os.path.exists(os.path.join(root_dir, 'node_modules/.bin', 'nodemon'))
+        os.path.exists(os.path.join(root_dir, "node_modules/.bin", "concurrently"))
+        and os.path.exists(os.path.join(root_dir, "node_modules/.bin", "ts-node"))
+        and os.path.exists(os.path.join(root_dir, "node_modules/.bin", "nodemon"))
     )
 
 
@@ -231,18 +228,18 @@
 ):
     if ui_port is not None:
         ui_port = ui_port if isinstance(ui_port, str) else str(ui_port)
-    web_ui_dir = os.path.abspath(os.path.join(os.path.dirname(__file__), 'web'))
+    web_ui_dir = os.path.abspath(os.path.join(os.path.dirname(__file__), "web"))
     web_prefix_path = web_prefix_path.strip("/")
     if debug_mode:
         # Only when src/index.ts exists, we will run dev (nodemon)
         if os.path.exists(
-            os.path.join(web_ui_dir, 'src/index.ts')
+            os.path.join(web_ui_dir, "src/index.ts")
         ) and _is_web_server_debug_tools_available(web_ui_dir):
             web_ui_command = [
-                'npm',
-                'run',
-                'dev',
-                '--',
+                "npm",
+                "run",
+                "dev",
+                "--",
                 yatai_server_address,
                 ui_port,
                 base_log_path,
@@ -251,8 +248,8 @@
             ]
         else:
             web_ui_command = [
-                'node',
-                'dist/bundle.js',
+                "node",
+                "dist/bundle.js",
                 yatai_server_address,
                 ui_port,
                 base_log_path,
@@ -260,15 +257,15 @@
                 prometheus_address,
             ]
     else:
-        if not os.path.exists(os.path.join(web_ui_dir, 'dist', 'bundle.js')):
+        if not os.path.exists(os.path.join(web_ui_dir, "dist", "bundle.js")):
             raise BentoMLException(
-                'Yatai web client built is missing. '
-                'Please run `npm run build` in the bentoml/yatai/web directory '
-                'and then try again'
+                "Yatai web client built is missing. "
+                "Please run `npm run build` in the bentoml/yatai/web directory "
+                "and then try again"
             )
         web_ui_command = [
-            'node',
-            'dist/bundle.js',
+            "node",
+            "dist/bundle.js",
             yatai_server_address,
             ui_port,
             base_log_path,
@@ -282,9 +279,9 @@
 
     is_web_proc_running = web_proc.poll() is None
     if not is_web_proc_running:
-        web_proc_output = web_proc.stdout.read().decode('utf-8')
-        logger.error(f'return code: {web_proc.returncode} {web_proc_output}')
-        raise BentoMLException('Yatai web ui did not start properly')
+        web_proc_output = web_proc.stdout.read().decode("utf-8")
+        logger.error(f"return code: {web_proc.returncode} {web_proc_output}")
+        raise BentoMLException("Yatai web ui did not start properly")
 
     atexit.register(web_proc.terminate)
 
