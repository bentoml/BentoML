import os
import re
import sys
import typing as t
import logging
<<<<<<< HEAD
from sys import version_info
=======
import subprocess
from sys import version_info as pyver
>>>>>>> 1383c36d
from typing import TYPE_CHECKING

import fs
import attr
import yaml
import fs.copy
from dotenv import dotenv_values  # type: ignore

from .gen import generate_dockerfile
from ..utils import bentoml_cattr as cattr
from ..utils import resolve_user_filepath
from ..utils import copy_file_to_fs_folder
from .docker import DistroSpec
from .docker import get_supported_spec
from .docker import SUPPORTED_CUDA_VERSIONS
from .docker import DOCKER_SUPPORTED_DISTROS
from .docker import SUPPORTED_PYTHON_VERSIONS
from ...exceptions import InvalidArgument
from ...exceptions import BentoMLException
from ..configuration import is_pypi_installed_bentoml
from .build_dev_bentoml_whl import build_bentoml_editable_wheel

if version_info >= (3, 8):
    from typing import Literal
else:  # pragma: no cover
    from typing_extensions import Literal

if TYPE_CHECKING:
    from attr import Attribute
    from fs.base import FS

if version_info >= (3, 10):
    from typing import TypeAlias
else:  # pragma: no cover
    from typing_extensions import TypeAlias

logger = logging.getLogger(__name__)


# Docker defaults
DEFAULT_CUDA_VERSION = "11.6.2"
DEFAULT_DOCKER_DISTRO = "debian"


def _convert_python_version(py_version: t.Optional[str]) -> t.Optional[str]:
    if py_version is None:
        return None

    if not isinstance(py_version, str):
        py_version = str(py_version)

    match = re.match(r"^(\d+)\.(\d+)(?:|.(?:\d+|\w+))$", py_version)
    if match is None:
        raise InvalidArgument(
            f'Invalid build option: docker.python_version="{py_version}", python '
            f"version must follow standard python semver format, e.g. 3.7.10 ",
        )
    major, minor = match.groups()
    return f"{major}.{minor}"


def _convert_cuda_version(
    cuda_version: t.Optional[t.Union[str, int]]
) -> t.Optional[str]:
    if cuda_version is None or cuda_version == "":
        return None

    if not isinstance(cuda_version, str):
        cuda_version = str(cuda_version)

    if cuda_version == "default":
        cuda_version = DEFAULT_CUDA_VERSION

    match = re.match(r"^(\d+)$", cuda_version)
    if match is not None:
        cuda_version = SUPPORTED_CUDA_VERSIONS[cuda_version]

    return cuda_version


def _convert_user_envars(
    envars: t.Optional[t.Union[t.List[str], t.Dict[str, t.Any]]]
) -> t.Optional[t.Dict[str, t.Any]]:
    if envars is None:
        return None

    if isinstance(envars, list):
        res: t.Dict[str, t.Any] = {}
        for envar in envars:
            k, v = envar.split("=")
            res[k] = v
        return res
    else:
        return envars


def _envars_validator(
    _: t.Any,
    attribute: "Attribute[t.Union[str, t.List[str], t.Dict[str, t.Any]]]",
    value: t.Union[str, t.List[str], t.Dict[str, t.Any]],
) -> None:
    if isinstance(value, list):
        for envar in value:  # pragma: no cover
            #  we have tests for this cases, but pytest refuse to cover
            envars_rgx = re.compile(r"(^[A-Z_]+\w*)(\=)(.*)")
            if not envars_rgx.match(envar):
                raise InvalidArgument(
                    "All value in `env` list must follow format ENVAR=value"
                )
    elif isinstance(value, dict):
        uppercase_rgx = re.compile(r"(^[A-Z_]+\w*)")
        filter_non_envar: list[str] = []
        for k, v in value.items():
            if not uppercase_rgx.match(k):
                raise InvalidArgument(
                    "All keys in `env` dict must be UPPERCASE and start with a letter, e.g: `ENV_123: value`"
                )
            if not v:
                filter_non_envar.append(k)

        if len(filter_non_envar) > 0:
            logger.warning(
                f"`env` dict contains None value: {', '.join(filter_non_envar)}"
            )
    else:
        raise InvalidArgument(
            f"`env` must be either a list or a dict, got type {attribute.type} instead."
        )


@attr.frozen
class DockerOptions:
    distro: str = attr.field(
        default=None,
        validator=attr.validators.optional(
            attr.validators.in_(DOCKER_SUPPORTED_DISTROS)
        ),
    )
    python_version: str = attr.field(
        converter=_convert_python_version,
        default=None,
        validator=attr.validators.optional(
            attr.validators.in_(SUPPORTED_PYTHON_VERSIONS)
        ),
    )
    cuda_version: t.Union[str, Literal["default"]] = attr.field(
        default=None,
        converter=_convert_cuda_version,
        validator=attr.validators.optional(
            attr.validators.in_(SUPPORTED_CUDA_VERSIONS.values())
        ),
    )
    env: t.Dict[str, t.Any] = attr.field(
        default=None,
        converter=_convert_user_envars,
        validator=attr.validators.optional(_envars_validator),
    )
    system_packages: t.Optional[t.List[str]] = None
    setup_script: t.Optional[str] = None
    base_image: t.Optional[str] = None
    dockerfile_template: str = attr.field(
        default=None,
        validator=attr.validators.optional(
            lambda _, __, value: os.path.exists(value) and os.path.isfile(value)
        ),
    )

    def __attrs_post_init__(self):
        if self.base_image is not None:
            if self.distro is not None:
                logger.warning(
                    f"docker base_image {self.base_image} is used, 'distro={self.distro}' option is ignored.",
                )
            if self.python_version is not None:
                logger.warning(
                    f"docker base_image {self.base_image} is used, 'python={self.python_version}' option is ignored.",
                )
            if self.cuda_version is not None:
                logger.warning(
                    f"docker base_image {self.base_image} is used, 'cuda_version={self.cuda_version}' option is ignored.",
                )
            if self.system_packages:
                logger.warning(
                    f"docker base_image {self.base_image} is used, "
                    f"'system_packages={self.system_packages}' option is ignored.",
                )

        if self.distro is not None and self.cuda_version is not None:
            supports_cuda = get_supported_spec("cuda")
            if self.distro not in supports_cuda:
                raise BentoMLException(
                    f'Distro "{self.distro}" does not support CUDA. Distros that support CUDA are: {supports_cuda}.'
                )

    def with_defaults(self) -> "DockerOptions":
        # Convert from user provided options to actual build options with default values
        defaults: t.Dict[str, t.Any] = {}

        if self.base_image is None:
            if self.distro is None:
                defaults["distro"] = DEFAULT_DOCKER_DISTRO
            if self.python_version is None:
                python_version = f"{version_info.major}.{version_info.minor}"
                defaults["python_version"] = python_version

        if self.system_packages is None:
            defaults["system_packages"] = None
        if self.env is None:
            defaults["env"] = {}
        if self.cuda_version is None:
            defaults["cuda_version"] = None
        if self.dockerfile_template is None:
            defaults["dockerfile_template"] = None

        return attr.evolve(self, **defaults)

    def write_to_bento(
        self, bento_fs: "FS", build_ctx: str, conda_cls: "CondaOptions"
    ) -> None:
        use_conda = False
        for attr_ in [a.name for a in attr.fields(conda_cls.__class__)]:
            if getattr(conda_cls, attr_) is not None:
                use_conda = True
                break

        docker_folder = fs.path.combine("env", "docker")
        bento_fs.makedirs(docker_folder, recreate=True)
        dockerfile = fs.path.combine(docker_folder, "Dockerfile")

        with bento_fs.open(dockerfile, "w") as dockerfile:
            dockerfile.write(
                generate_dockerfile(self, build_ctx=build_ctx, use_conda=use_conda)
            )

        copy_file_to_fs_folder(
            fs.path.join(os.path.dirname(__file__), "docker", "entrypoint.sh"),
            bento_fs,
            docker_folder,
        )

<<<<<<< HEAD
        if not is_pypi_installed_bentoml():
            # If BentoML is installed in editable mode, build bentoml whl and save to Bento
            whl_dir = fs.path.combine(docker_folder, "whl")
            build_bentoml_editable_wheel(bento_fs.getsyspath(whl_dir))

=======
>>>>>>> 1383c36d
        if self.setup_script:
            try:
                setup_script = resolve_user_filepath(self.setup_script, build_ctx)
            except FileNotFoundError as e:
                raise InvalidArgument(f"Invalid setup_script file: {e}")
            copy_file_to_fs_folder(
                setup_script, bento_fs, docker_folder, "setup_script"
            )


def _docker_options_structure_hook(d: t.Any, _: t.Type[DockerOptions]) -> DockerOptions:
    # Allow bentofile yaml to have either a str or list of str for these options
    if "env" in d and isinstance(d["env"], str):
        try:
            if not os.path.exists(d["env"]):
                raise FileNotFoundError
            d["env"] = dotenv_values(d["env"])
        except FileNotFoundError:
            raise BentoMLException(f"Invalid env file path: {d['env']}")

    return DockerOptions(**d)


cattr.register_structure_hook(DockerOptions, _docker_options_structure_hook)


if TYPE_CHECKING:
    CondaPipType = t.Dict[t.Literal["pip"], t.List[str]]
    DependencyType = t.List[t.Union[str, CondaPipType]]
else:
    DependencyType = list


def conda_dependencies_validator(
    _: t.Any, __: "Attribute[DependencyType]", value: DependencyType
) -> None:
    if not isinstance(value, list):
        raise InvalidArgument(
            f"Expected `conda.dependencies` to be type `list`, got type: `{type(value)}` instead"
        )
    else:
        conda_pip: "t.List[CondaPipType]" = [x for x in value if isinstance(x, dict)]
        if conda_pip:
            try:  # need to test this since conda didn't cover this :(
                if len(conda_pip) > 1:
                    raise InvalidArgument(
                        "Expected dictionary under `conda.dependencies` to ONLY have key `pip`"
                    )
                pip_list: t.List[str] = conda_pip[0]["pip"]
                if not all(isinstance(x, str) for x in pip_list):
                    raise InvalidArgument("Expected `pip` values to be type `str`")
            except KeyError:
                raise InvalidArgument(
                    "Conda dependencies can ONLY include `pip` value as a dictionary."
                )


@attr.frozen
class CondaOptions:

    environment_yml: t.Optional[str] = None
    channels: t.Optional[t.List[str]] = attr.field(
        default=None,
        validator=attr.validators.optional(attr.validators.instance_of(list)),
    )
    dependencies: t.Optional[DependencyType] = attr.field(
        default=None, validator=attr.validators.optional(conda_dependencies_validator)
    )
    pip: t.Optional[t.List[str]] = attr.field(
        default=None,
        validator=attr.validators.optional(attr.validators.instance_of(list)),
    )

    def __attrs_post_init__(self):
        if self.environment_yml is not None:
            if self.channels is not None:
                logger.warning(
                    "conda environment_yml %s is used, 'channels=%s' option is ignored",
                    self.environment_yml,
                    self.channels,
                )
            if self.dependencies is not None:
                logger.warning(
                    "conda environment_yml %s is used, 'dependencies=%s' option is ignored",
                    self.environment_yml,
                    self.dependencies,
                )
            if self.pip is not None:
                logger.warning(
                    "conda environment_yml %s is used, 'pip=%s' option is ignored",
                    self.environment_yml,
                    self.pip,
                )

    def write_to_bento(self, bento_fs: "FS", build_ctx: str) -> None:
        conda_folder = fs.path.join("env", "conda")
        bento_fs.makedirs(conda_folder, recreate=True)

        if self.environment_yml is not None:
            environment_yml_file = resolve_user_filepath(
                self.environment_yml, build_ctx
            )
            copy_file_to_fs_folder(
                environment_yml_file,
                bento_fs,
                conda_folder,
                dst_filename="environment.yml",
            )

            return

        deps_list = [] if self.dependencies is None else self.dependencies
        if self.pip is not None:
            deps_list.append({"pip": self.pip})

        if deps_list:
            yaml_content = {
                "dependencies": deps_list,
                "channels": ["defaults"] if self.channels is None else self.channels,
            }

            with bento_fs.open(fs.path.join(conda_folder, "environment.yml"), "w") as f:
                yaml.dump(yaml_content, f)

    def with_defaults(self) -> "CondaOptions":
        # Convert from user provided options to actual build options with default values
        defaults: t.Dict[str, t.Any] = {}

        if self.channels is not None:
            defaults["channels"] = self.channels + ["defaults"]

        return attr.evolve(self, **defaults)


def _conda_options_structure_hook(d: t.Any, _: t.Type[CondaOptions]) -> CondaOptions:
    pip_list: t.List[str]
    if "pip" in d:
        pip_list = d["pip"]
    else:
        pip_list = []
    if "dependencies" in d:
        deps: DependencyType = d["dependencies"]
        if not isinstance(deps, list):
            raise InvalidArgument(
                f"dependencies has to be type list, got type {type(d['dependencies'])}"
            )
        for dep in deps:
            if isinstance(dep, dict):
                assert "pip" in dep and len(dep.keys()) == 1
                pip_from_deps = dep.pop("pip")
                pip_list.extend(pip_from_deps)
        deps = list(filter(lambda x: not isinstance(x, dict), deps))
        d["dependencies"] = deps
    d["pip"] = None if pip_list else pip_list

    return CondaOptions(**d)


cattr.register_structure_hook(CondaOptions, _conda_options_structure_hook)


@attr.frozen
class PythonOptions:
    requirements_txt: t.Optional[str] = attr.field(
        default=None,
        validator=attr.validators.optional(attr.validators.instance_of(str)),
    )
    packages: t.Optional[t.List[str]] = attr.field(
        default=None,
        validator=attr.validators.optional(attr.validators.instance_of(list)),
    )
    lock_packages: t.Optional[bool] = attr.field(
        default=None,
        validator=attr.validators.optional(attr.validators.instance_of(bool)),
    )
    index_url: t.Optional[str] = attr.field(
        default=None,
        validator=attr.validators.optional(attr.validators.instance_of(str)),
    )
    no_index: t.Optional[bool] = attr.field(
        default=None,
        validator=attr.validators.optional(attr.validators.instance_of(bool)),
    )
    trusted_host: t.Optional[t.List[str]] = attr.field(
        default=None,
        validator=attr.validators.optional(attr.validators.instance_of(list)),
    )
    find_links: t.Optional[t.List[str]] = attr.field(
        default=None,
        validator=attr.validators.optional(attr.validators.instance_of(list)),
    )
    extra_index_url: t.Optional[t.List[str]] = attr.field(
        default=None,
        validator=attr.validators.optional(attr.validators.instance_of(list)),
    )
    pip_args: t.Optional[str] = attr.field(
        default=None,
        validator=attr.validators.optional(
            lambda _, __, value: isinstance(value, str)
            and re.match(r"^(?:--)\w*", value)
        ),
    )
    wheels: t.Optional[t.List[str]] = attr.field(
        default=None,
        validator=attr.validators.optional(attr.validators.instance_of(list)),
    )

    def __attrs_post_init__(self):
        if self.requirements_txt and self.packages:
            logger.warning(
                f'Build option python: `requirements_txt="{self.requirements_txt}"` found, will ignore the option: `packages="{self.packages}"`.'
            )
        if self.no_index and (self.index_url or self.extra_index_url):
            logger.warning(
                f'Build option python: `no_index="{self.no_index}"` found, will ignore `index_url` and `extra_index_url` option when installing PyPI packages.'
            )

    def write_to_bento(self, bento_fs: "FS", build_ctx: str) -> None:
        py_folder = fs.path.join("env", "python")
        wheels_folder = fs.path.join(py_folder, "wheels")
        bento_fs.makedirs(py_folder, recreate=True)

        # Save the python version of current build environment
        with bento_fs.open(fs.path.join(py_folder, "version.txt"), "w") as f:
            f.write(f"{version_info.major}.{version_info.minor}.{version_info.micro}")

        # Move over required wheel files
        # Note: although wheel files outside of build_ctx will also work, we should
        # discourage users from doing that
        if self.wheels is not None:
            bento_fs.makedirs(wheels_folder, recreate=True)
            for whl_file in self.wheels:  # pylint: disable=not-an-iterable
                whl_file = resolve_user_filepath(whl_file, build_ctx)
                copy_file_to_fs_folder(whl_file, bento_fs, wheels_folder)

        build_bentoml_editable_wheel(bento_fs.getsyspath(wheels_folder))

        if self.requirements_txt is not None:
            requirements_txt_file = resolve_user_filepath(
                self.requirements_txt, build_ctx
            )
            copy_file_to_fs_folder(
                requirements_txt_file,
                bento_fs,
                py_folder,
                dst_filename="requirements.txt",
            )
        elif self.packages is not None:
            with bento_fs.open(fs.path.join(py_folder, "requirements.txt"), "w") as f:
                f.write("\n".join(self.packages))
        else:
            # Return early if no python packages were specified
            return

        pip_args: t.List[str] = []
        if self.no_index:
            pip_args.append("--no-index")
        if self.index_url:
            pip_args.append(f"--index-url={self.index_url}")
        if self.trusted_host:
            for item in self.trusted_host:  # pylint: disable=not-an-iterable
                pip_args.append(f"--trusted-host={item}")
        if self.find_links:
            for item in self.find_links:  # pylint: disable=not-an-iterable
                pip_args.append(f"--find-links={item}")
        if self.extra_index_url:
            for item in self.extra_index_url:  # pylint: disable=not-an-iterable
                pip_args.append(f"--extra-index-url={item}")
        if self.pip_args:
            # Additional user provided pip_args
            pip_args.append(self.pip_args)

        # write pip install args to a text file if applicable
        if pip_args:
            with bento_fs.open(fs.path.combine(py_folder, "pip_args.txt"), "w") as f:
                f.write(" ".join(pip_args))

        if self.lock_packages:  # pragma: no cover
            # This section is not covered by tests and we relies
            # on jazzband/pip-tools test coverage

            # Note: "--allow-unsafe" is required for including setuptools in the
            # generated requirements.lock.txt file, and setuptool is required by
            # pyfilesystem2. Once pyfilesystem2 drop setuptools as dependency, we can
            # remove the "--allow-unsafe" flag here.

            # Note: "--generate-hashes" is purposefully not used here because it will
            # break if user includes PyPI package from version control system

            # changelog: move from fs.path.join to fs.path.combine
            # refers to https://docs.pyfilesystem.org/en/latest/reference/path.html#fs.path.combine
            pip_compile_in = bento_fs.getsyspath(
                fs.path.combine(py_folder, "requirements.txt")
            )
            pip_compile_out = bento_fs.getsyspath(
                fs.path.combine(py_folder, "requirements.lock.txt")
            )
            pip_compile_args = (
                [pip_compile_in]
                + pip_args
                + [
                    "--quiet",
                    "--allow-unsafe",
                    "--no-header",
                    f"--output-file={pip_compile_out}",
                ]
            )
            logger.info("Locking PyPI package versions..")
            cmd = [sys.executable, "-m", "piptools", "compile"]
            cmd.extend(pip_compile_args)
            try:
                subprocess.check_call(cmd)
            except subprocess.CalledProcessError as e:
                logger.error(f"Failed locking PyPI packages: {e}")
                logger.error(
                    "Falling back to using user-provided package requirement specifier, equivalent to `lock_packages=False`"
                )

    def with_defaults(self) -> "PythonOptions":
        # Convert from user provided options to actual build options with default values
        defaults: t.Dict[str, t.Any] = {}

        if self.requirements_txt is None:
            if self.lock_packages is None:
                defaults["lock_packages"] = True

        return attr.evolve(self, **defaults)


def _python_options_structure_hook(d: t.Any, _: t.Type[PythonOptions]) -> PythonOptions:
    # Allow bentofile yaml to have either a str or list of str for these options
    for field in ["trusted_host", "find_links", "extra_index_url"]:
        if field in d and isinstance(d[field], str):
            d[field] = [d[field]]

    return PythonOptions(**d)


cattr.register_structure_hook(PythonOptions, _python_options_structure_hook)


OptionsCls: TypeAlias = t.Union[DockerOptions, CondaOptions, PythonOptions]


def dict_options_converter(
    options_type: t.Type[OptionsCls],
) -> t.Callable[[t.Union[OptionsCls, t.Dict[str, t.Any]]], t.Any]:
    def _converter(value: t.Union[OptionsCls, t.Dict[str, t.Any]]) -> options_type:
        if isinstance(value, dict):
            return options_type(**value)
        return value

    return _converter


@attr.define(frozen=True, on_setattr=None)
class BentoBuildConfig:
    """This class is intended for modeling the bentofile.yaml file where user will
    provide all the options for building a Bento. All optional build options should be
    default to None so it knows which fields are NOT SET by the user provided config,
    which makes it possible to omitted unset fields when writing a BentoBuildOptions to
    a yaml file for future use. This also applies to nested options such as the
    DockerOptions class and the PythonOptions class.
    """

    service: str
    description: t.Optional[str] = None
    labels: t.Optional[t.Dict[str, t.Any]] = None
    include: t.Optional[t.List[str]] = None
    exclude: t.Optional[t.List[str]] = None
    docker: DockerOptions = attr.field(
        factory=DockerOptions,
        converter=dict_options_converter(DockerOptions),
    )
    python: PythonOptions = attr.field(
        factory=PythonOptions,
        converter=dict_options_converter(PythonOptions),
    )
    conda: CondaOptions = attr.field(
        factory=CondaOptions,
        converter=dict_options_converter(CondaOptions),
    )

    def __attrs_post_init__(self) -> None:
        use_conda = False
        for attr_ in [a.name for a in attr.fields(self.conda.__class__)]:
            if getattr(self.conda, attr_) is not None:
                use_conda = True
                break
        use_cuda = self.docker.cuda_version is not None

        if use_cuda and use_conda:
            logger.warning(
                f'Conda will be ignored and will not be available inside bento container when "cuda={self.docker.cuda_version}" is set.'
            )

        if self.docker.distro is not None:
            if use_conda and self.docker.distro not in get_supported_spec("miniconda"):
                raise BentoMLException(
                    f"{self.docker.distro} does not supports conda. BentoML will only support conda with the following distros: {get_supported_spec('miniconda')}."
                )
            if use_cuda and self.docker.distro not in get_supported_spec("cuda"):
                # This is helpful when we support more CUDA version
                raise BentoMLException(  # pragma: no cover
                    f"{self.docker.distro} does not supports cuda. BentoML will only support cuda with the following distros: {get_supported_spec('cuda')}."
                )

            _spec = DistroSpec.from_distro(
                self.docker.distro, cuda=use_cuda, conda=use_conda
            )

            if _spec is not None:
                if self.docker.python_version is not None:
                    if (
                        self.docker.python_version
                        not in _spec.supported_python_versions
                    ):
                        raise BentoMLException(
                            f"{self.docker.python_version} is not supported for {self.docker.distro}. Supported python versions are: {', '.join(_spec.supported_python_versions)}."
                        )

                if self.docker.cuda_version is not None:
                    if self.docker.cuda_version != "default" and (
                        self.docker.cuda_version not in _spec.supported_cuda_versions
                    ):
                        raise BentoMLException(  # pragma: no cover
                            f"{self.docker.cuda_version} is not supported for {self.docker.distro}. Supported cuda versions are: {', '.join(_spec.supported_cuda_versions)}."
                        )

    def with_defaults(self) -> "FilledBentoBuildConfig":
        """
        Convert from user provided options to actual build options with defaults
        values filled in.

        Returns:
            BentoBuildConfig: a new copy of self, with default values filled
        """
        return FilledBentoBuildConfig(
            self.service,
            self.description,
            {} if self.labels is None else self.labels,
            ["*"] if self.include is None else self.include,
            [] if self.exclude is None else self.exclude,
            self.docker.with_defaults(),
            self.python.with_defaults(),
            self.conda.with_defaults(),
        )

    @classmethod
    def from_yaml(cls, stream: t.TextIO) -> "BentoBuildConfig":
        try:
            yaml_content = yaml.safe_load(stream)
        except yaml.YAMLError as exc:
            logger.error(exc)
            raise

        return cattr.structure(yaml_content, cls)

    def to_yaml(self, stream: t.TextIO) -> None:
        # TODO: Save BentoBuildOptions to a yaml file
        # This is reserved for building interactive build file creation CLI
        raise NotImplementedError


class FilledBentoBuildConfig(BentoBuildConfig):
    service: str
    description: t.Optional[str]
    labels: t.Dict[str, t.Any]
    include: t.List[str]
    exclude: t.List[str]
    docker: DockerOptions
    python: PythonOptions
    conda: CondaOptions<|MERGE_RESOLUTION|>--- conflicted
+++ resolved
@@ -3,12 +3,8 @@
 import sys
 import typing as t
 import logging
-<<<<<<< HEAD
 from sys import version_info
-=======
 import subprocess
-from sys import version_info as pyver
->>>>>>> 1383c36d
 from typing import TYPE_CHECKING
 
 import fs
@@ -249,14 +245,6 @@
             docker_folder,
         )
 
-<<<<<<< HEAD
-        if not is_pypi_installed_bentoml():
-            # If BentoML is installed in editable mode, build bentoml whl and save to Bento
-            whl_dir = fs.path.combine(docker_folder, "whl")
-            build_bentoml_editable_wheel(bento_fs.getsyspath(whl_dir))
-
-=======
->>>>>>> 1383c36d
         if self.setup_script:
             try:
                 setup_script = resolve_user_filepath(self.setup_script, build_ctx)
