from __future__ import annotations

import typing as t
import logging
from typing import TYPE_CHECKING
from functools import cached_property

import attr

<<<<<<< HEAD
from ..tag import Tag
from .remote import RemoteRunnerClient
=======
from ..utils import first_not_none
>>>>>>> 6680020a
from .resource import Resource
from .runnable import Runnable
from .runnable import RunnableMethodConfig
from .strategy import Strategy
from .strategy import DefaultStrategy
from ...exceptions import StateException
from .runner_handle import RunnerHandle
from .runner_handle import DummyRunnerHandle

if TYPE_CHECKING:
    from ..models import Model


logger = logging.getLogger(__name__)


"""
runners config:

runners:
  - name: iris_clf
    cpu: 4
    nvidia_gpu: 0  # requesting 0 GPU
    max_batch_size: 20
  - name: my_custom_runner
	cpu: 2
	nvidia_gpu: 2  # requesting 2 GPUs
	runnable_method_configs:
      - name: "predict"
		max_batch_size: 10
		max_latency_ms: 500


Runner API usage:

my_runner = bentoml.Runner(
	MyRunnable,
	init_params={"foo": foo, "bar": bar},
	name="custom_runner_name",
	strategy=None, # default strategy will be selected depending on the SUPPORT_GPU and SUPPORT_CPU_MULTI_THREADING flag on runnable
	models=[..],

	# below are also configurable via config file:

	# default configs:
	cpu=4,
	nvidia_gpu=1
	custom_resources={..} # reserved API for supporting custom accelerators, a custom scheduling strategy will be needed to support new hardware types
	max_batch_size=..  # default max batch size will be applied to all run methods, unless override in the runnable_method_configs
	max_latency_ms=.. # default max latency will be applied to all run methods, unless override in the runnable_method_configs

	runnable_method_configs=[
		{
			method_name="predict",
			max_batch_size=..,
			max_latency_ms=..,
		}
	],
)



Testing Runner script:

my_runner = benotml.pytorch.get(tag).to_runner(..)

os.environ["CUDA_VISIBLE_DEVICES"] = None  # if needed
my_runner.init_local()
# warning user: for testing purpose only
# warning user: resource configs are not respected

my_runner.predict.run( test_input_df )

"""


@attr.define(frozen=True)
class RunnerMethod:
    runner: Runner
    method_name: str
    max_batch_size: int
    max_latency_ms: int

    @cached_property
    def runnable_method_config(self) -> RunnableMethodConfig:
        configs = self.runner.runnable_class.get_method_configs()
        return configs[self.method_name]

    def run(self, *args: t.Any, **kwargs: t.Any) -> t.Any:
        return self.runner._runner_handle.run_method(  # type: ignore
            self.method_name,
            *args,
            **kwargs,
        )

    async def async_run(self, *args: t.Any, **kwargs: t.Any) -> t.Any:
        return await self.runner._runner_handle.async_run_method(  # type: ignore
            self.method_name,
            *args,
            **kwargs,
        )


# TODO: Move these to the default configuration file and allow user override
GLOBAL_DEFAULT_MAX_BATCH_SIZE = 100
GLOBAL_DEFAULT_MAX_LATENCY_MS = 10000


@attr.define(frozen=True)
class Runner:
    runnable_class: t.Type[Runnable]
    runnable_init_params: t.Dict[str, t.Any]
    name: str
    models: t.List[Model]
    resource_config: Resource
    runner_methods: t.List[RunnerMethod]
    scheduling_strategy: t.Type[Strategy]

    _runner_handle: RunnerHandle = attr.field(init=False, factory=DummyRunnerHandle)

    def __init__(
        self,
        runnable_class: t.Type[Runnable],
        *,
        init_params: t.Dict[str, t.Any] | None = None,
        name: str | None = None,
        scheduling_strategy: t.Type[Strategy] = DefaultStrategy,
        models: t.List[Model] | None = None,
        cpu: int | None,  # TODO: support str and float type here? e.g "500m" or "0.5"
        nvidia_gpu: int | None,
        custom_resources: t.Dict[str, float | None] | None = None,
        max_batch_size: int | None,
        max_latency_ms: int | None,
        method_configs: t.Dict[str, t.Dict[str, int]] | None,
    ) -> None:
        """
        Args:
            runnable_class: runnable class
            init_params: runnable init params
            name: runner name
            scheduling_strategy: scheduling strategy
            models: list of required bento models
            cpu: cpu resource
            nvidia_gpu: nvidia gpu resource
            custom_resources: custom resources
            max_batch_size: max batch size config for micro batching
            max_latency_ms: max latency config for micro batching
            method_configs: per method configs
        """

        name = runnable_class.__name__ if name is None else name
        models = [] if models is None else models
        runner_method_map: dict[str, RunnerMethod] = {}
        runner_init_params = {} if init_params is None else init_params
        method_configs = {} if method_configs is None else {}
        custom_resources = {} if custom_resources is None else {}
        resource = (
            Resource.from_config()
            | Resource(
                cpu=cpu,
                nvidia_gpu=nvidia_gpu,
                custom_resources=custom_resources or {},
            )
            | Resource.from_system()
        )

        for method_name in runnable_class.get_method_configs():
            method_max_batch_size = method_configs.get(method_name, {}).get(
                "max_batch_size"
            )
            method_max_latency_ms = method_configs.get(method_name, {}).get(
                "max_latency_ms"
            )

<<<<<<< HEAD
=======
            runner_method_map[method_name] = RunnerMethod(
                runner=self,
                method_name=method_name,
                max_batch_size=first_not_none(
                    method_max_batch_size,
                    max_batch_size,
                    default=GLOBAL_DEFAULT_MAX_BATCH_SIZE,
                ),
                max_latency_ms=first_not_none(
                    method_max_latency_ms,
                    max_latency_ms,
                    default=GLOBAL_DEFAULT_MAX_LATENCY_MS,
                ),
            )

>>>>>>> 6680020a
        self.__attrs_init__(  # type: ignore
            runnable_class=runnable_class,
            runnable_init_params=runner_init_params,
            name=name,
            models=models,
            resource_config=resource,
            runner_methods=list(runner_method_map.values()),
            scheduling_strategy=scheduling_strategy,
        )

        # pick the default method
        if len(runner_method_map) == 1:
            default_method = next(iter(runner_method_map.values()))
        elif "__call__" in runner_method_map:
            default_method = runner_method_map["__call__"]
        else:
            default_method = None
            # TODO(jiang): shall we notify user that there is no default method?
        if default_method is not None:
            setattr(self, "run", default_method.run)
            setattr(self, "async_run", default_method.async_run)

        for runner_method in self.runner_methods:
            setattr(self, runner_method.method_name, runner_method)

    def _init(self, handle_class: t.Type[RunnerHandle]) -> None:
        if not isinstance(self._runner_handle, DummyRunnerHandle):
            raise StateException("Runner already initialized")

        runner_handle = handle_class(self)
        object.__setattr__(self, "_runner_handle", runner_handle)

    def init_local(self, quiet: bool = False) -> None:
        """
        init local runnable instance, for testing and debugging only
        """
        if quiet:
            logger.warning("for debugging and testing only")

        from .runner_handle.local import LocalRunnerRef

        self._init(LocalRunnerRef)

    def init_client(self):
        """
        init client for a remote runner instance
        """
        from .runner_handle.remote import RemoteRunnerClient

        self._init(RemoteRunnerClient)

    def destroy(self):
        object.__setattr__(self, "_runner_handle", DummyRunnerHandle())<|MERGE_RESOLUTION|>--- conflicted
+++ resolved
@@ -7,12 +7,8 @@
 
 import attr
 
-<<<<<<< HEAD
-from ..tag import Tag
-from .remote import RemoteRunnerClient
-=======
+
 from ..utils import first_not_none
->>>>>>> 6680020a
 from .resource import Resource
 from .runnable import Runnable
 from .runnable import RunnableMethodConfig
@@ -187,8 +183,6 @@
                 "max_latency_ms"
             )
 
-<<<<<<< HEAD
-=======
             runner_method_map[method_name] = RunnerMethod(
                 runner=self,
                 method_name=method_name,
@@ -204,7 +198,6 @@
                 ),
             )
 
->>>>>>> 6680020a
         self.__attrs_init__(  # type: ignore
             runnable_class=runnable_class,
             runnable_init_params=runner_init_params,
@@ -223,6 +216,7 @@
         else:
             default_method = None
             # TODO(jiang): shall we notify user that there is no default method?
+
         if default_method is not None:
             setattr(self, "run", default_method.run)
             setattr(self, "async_run", default_method.async_run)
