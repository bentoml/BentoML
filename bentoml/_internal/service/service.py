import logging
import sys
import typing as t
from typing import TYPE_CHECKING

from ...exceptions import BentoMLException
from ..io_descriptors import IODescriptor
from ..runner import Runner
from ..types import Tag
from ..utils.validation import validate_tag_str
from .inference_api import InferenceAPI

if TYPE_CHECKING:
    from starlette.applications import Starlette
    from starlette.middleware import Middleware
    from starlette.types import ASGIApp

    from ..bento.bento import Bento

WSGI_APP = t.Callable[
    [t.Callable[..., t.Any], t.Mapping[str, t.Any]], t.Iterable[bytes]
]

logger = logging.getLogger(__name__)


def _get_default_svc_doc(svc: "Service"):
    doc = f'# BentoML Service "{svc.name}"\n\n'
    doc += "This is a Machine Learning Service created with BentoML. \n\n"

    if svc._apis:
        doc += "## Inference APIs:\n\nIt contains the following inference APIs:\n\n"

        for api in svc._apis.values():
            doc += f"### /{api.name}\n\n"
            doc += f"* Input: {api.input.__class__.__name__}\n"
            doc += f"* Output: {api.output.__class__.__name__}\n\n"

    doc += f"""
## Customize This Message

This is the default generated `bentoml.Service` doc. You may customize it by setting
the `doc` attribute in the Service instance to any string in Markdown format before
building the Service Bento. e.g.:

```python
import bentoml

svc = bentoml.Service('{svc.name}')
svc.doc = \"\"\"
ADD YOUR DOCS ABOUT THE SERVICE HERE
\"\"\"

# Or read description from a file:
svc.doc = open("./my_readme.md").read()
```
"""
    # TODO: add links to documentation that may help with API client development
    return doc


class Service:
    """The service definition is the manifestation of the Service Oriented Architecture
    and the core building block in BentoML where users define the service runtime
    architecture and model serving logic.

    A BentoML service is defined via instantiate this Service class. When creating a
    Service instance, user must provide a Service name and list of runners that are
    required by this Service. The instance can then be used to define InferenceAPIs via
    the `api` decorator.
    """

    _apis: t.Dict[str, InferenceAPI] = {}
    _runners: t.Dict[str, Runner] = {}

    # Name of the service, it is a required parameter for __init__
    name: str
    # Tag/Bento/Version are only applicable if the service was load from a bento
    tag: t.Optional[Tag] = None
    bento: "t.Optional[Bento]" = None
    version: t.Optional[str] = None
    # Working dir of the service, set when the service was load from a bento
    _working_dir: t.Optional[str] = None
    # Import path set by .loader.import_service method
    _import_str: t.Optional[str] = None
    # For docs property
    _doc: t.Optional[str] = None

    def __init__(self, name: str, runners: t.Optional[t.List[Runner]] = None):
        lower_name = name.lower()

        if name != lower_name:
            logger.warning(f"converting {name} to lowercase: {lower_name}")

        # Service name must be a valid dns1123 subdomain string
        validate_tag_str(lower_name)
        self.name = lower_name

        if runners is not None:
            assert all(
                isinstance(r, Runner) for r in runners
            ), "Service runners list must only contain runner instances"
            self._runners = {r.name: r for r in runners}

        self._mount_apps: t.List[t.Tuple[t.Union["ASGIApp", WSGI_APP], str, str]] = []
        self._middlewares: t.List[t.Tuple[t.Type["Middleware"], t.Any]] = []

    def _on_asgi_app_startup(self) -> None:
        # TODO: initialize Local Runner instances or Runner Clients here
        # TODO(P1): add `@svc.on_startup` decorator for adding user-defined hook
        pass

    def _on_asgi_app_shutdown(self) -> None:
        # TODO(P1): add `@svc.on_shutdown` decorator for adding user-defined hook
        pass

    def __del__(self):
        # working dir was added to sys.path in the .loader.import_service function
        if self._working_dir and sys.path:
            sys.path.remove(self._working_dir)

    def api(
        self,
        input: IODescriptor[t.Any],  # noqa
        output: IODescriptor[t.Any],
        name: t.Optional[str] = None,
        doc: t.Optional[str] = None,
        route: t.Optional[str] = None,
    ) -> t.Callable[[t.Callable[..., t.Any]], t.Callable[..., t.Any]]:
        """Decorator for adding InferenceAPI to this service"""

<<<<<<< HEAD
        def decorator(func: t.Callable[..., t.Any]) -> t.Callable[..., t.Any]:
=======
        D = t.TypeVar("D", bound=t.Callable)

        def decorator(func: D) -> D:
            from ..io_descriptors import Multipart

            if isinstance(output, Multipart):
                logger.warning(
                    f"Found Multipart as the output of API `{name or func.__name__}`. "
                    "Multipart response is rarely used in the real world,"
                    " less clients/browsers support it. "
                    "Make sure you know what you are doing."
                )

>>>>>>> fa92fbdc
            self._add_inference_api(func, input, output, name, doc, route)
            return func

        return decorator

    def _add_inference_api(
        self,
        func: t.Callable[..., t.Any],
        input: IODescriptor[t.Any],  # noqa
        output: IODescriptor[t.Any],
        name: t.Optional[str],
        doc: t.Optional[str],
        route: t.Optional[str],
    ) -> None:
        api = InferenceAPI(
            name=name,
            user_defined_callback=func,
            input_descriptor=input,
            output_descriptor=output,
            doc=doc,
            route=route,
        )

        if api.name in self._apis:
            raise BentoMLException(
                f"API {api.name} is already defined in Service {self.name}"
            )
        self._apis[api.name] = api

    @property
    def asgi_app(self) -> "Starlette":
        logger.info("Initializing HTTP server for %s", self)
        from ..server.service_app import ServiceAppFactory

        return ServiceAppFactory(self)()

    def mount_asgi_app(
        self, app: "ASGIApp", path: str = "/", name: t.Optional[str] = None
    ) -> None:
        self._mount_apps.append((app, path, name))  # type: ignore

    def mount_wsgi_app(
        self, app: WSGI_APP, path: str = "/", name: t.Optional[str] = None
    ) -> None:
        from starlette.middleware.wsgi import WSGIMiddleware

        self._mount_apps.append((WSGIMiddleware(app), path, name))  # type: ignore

    def add_asgi_middleware(
        self, middleware_cls: t.Type["Middleware"], **options: t.Any
    ) -> None:
        self._middlewares.append((middleware_cls, options))

    def openapi_doc(self):
        from .openapi import get_service_openapi_doc

        return get_service_openapi_doc(self)

    def set_build_options(self, **build_options):  # type: ignore
        ...

    def __str__(self):
        if self.bento:
            return f'bentoml.Service(tag="{self.tag}", ' f'path="{self.bento.path}")'
        elif self._import_str and self._working_dir:
            return (
                f'bentoml.Service(name="{self.name}", '
                f'import_str="{self._import_str}", '
                f'working_dir="{self._working_dir}")'
            )
        else:
            return (
                f'bentoml.Service(name="{self.name}", '
                f'runners=[{",".join(self._runners.keys())}])'
            )

    def __repr__(self):
        return self.__str__()

    @property
    def doc(self) -> str:
        if not self._doc:
            self._doc = _get_default_svc_doc(self)

        return self._doc

    @doc.setter
    def doc(self, value):
        self._doc = value<|MERGE_RESOLUTION|>--- conflicted
+++ resolved
@@ -129,10 +129,7 @@
     ) -> t.Callable[[t.Callable[..., t.Any]], t.Callable[..., t.Any]]:
         """Decorator for adding InferenceAPI to this service"""
 
-<<<<<<< HEAD
-        def decorator(func: t.Callable[..., t.Any]) -> t.Callable[..., t.Any]:
-=======
-        D = t.TypeVar("D", bound=t.Callable)
+        D = t.TypeVar("D", bound=t.Callable[..., t.Any])
 
         def decorator(func: D) -> D:
             from ..io_descriptors import Multipart
@@ -144,8 +141,6 @@
                     " less clients/browsers support it. "
                     "Make sure you know what you are doing."
                 )
-
->>>>>>> fa92fbdc
             self._add_inference_api(func, input, output, name, doc, route)
             return func
 
