<<<<<<< HEAD
=======
import sys
>>>>>>> 199ed13b
import json
import typing as t
import dataclasses
from typing import TYPE_CHECKING

from starlette.requests import Request
from starlette.responses import Response

from .base import JSONType
from .base import IODescriptor
from ...exceptions import BadInput
from ...exceptions import MissingDependencyException
from ..utils.lazy_loader import LazyLoader

if TYPE_CHECKING:
    import numpy as np
<<<<<<< HEAD
=======
    import pandas as pd
    import pydantic
>>>>>>> 199ed13b
    from pydantic import BaseModel
    from pandas.core.frame import DataFrame  # noqa: F401
else:  # pragma: no cover
    np = LazyLoader("np", globals(), "numpy")
    pd = LazyLoader("pd", globals(), "pandas")
    pydantic = LazyLoader("pydantic", globals(), "pydantic")


MIME_TYPE_JSON = "application/json"

_SerializableObj = t.Union[
    "np.ndarray[t.Any, np.dtype[t.Any]]", t.Type["BaseModel"], "DataFrame", t.Any
]


class DefaultJsonEncoder(json.JSONEncoder):  # pragma: no cover
    def default(self, o: _SerializableObj) -> t.Any:
        if dataclasses.is_dataclass(o):
            return dataclasses.asdict(o)

        if "numpy" in sys.modules:
            if isinstance(o, np.generic):
                return o.item()

            if isinstance(o, np.ndarray):
                return o.tolist()

        if "pandas" in sys.modules:
            if isinstance(o, (pd.DataFrame, pd.Series)):
                return o.to_dict()  # type: ignore

        if "pydantic" in sys.modules:
            if pydantic is not None and isinstance(o, pydantic.BaseModel):
                obj_dict = o.dict()
                if "__root__" in obj_dict:
                    obj_dict = obj_dict.get("__root__")
                return obj_dict

        return super().default(o)


class JSON(IODescriptor[JSONType]):
    """
    `JSON` defines API specification for the inputs/outputs of a Service, where either
     inputs will be converted to or outputs will be converted from a JSON representation
     as specified in your API function signature.

    .. Toy implementation of a sklearn service::
        # sklearn_svc.py
        import pandas as pd
        import numpy as np
        from bentoml.io import PandasDataFrame, JSON
        import bentoml.sklearn

        input_spec = PandasDataFrame.from_sample(pd.DataFrame(np.array([[5,4,3,2]])))

        runner = bentoml.sklearn.load_runner("sklearn_model_clf")

        svc = bentoml.Service("iris-classifier", runners=[runner])

        @svc.api(input=input_spec, output=JSON())
        def predict(input_arr: pd.DataFrame):
            res = runner.run_batch(input_arr)  # type: np.ndarray
            return {"res":pd.DataFrame(res).to_json(orient='record')}

    Users then can then serve this service with `bentoml serve`::
        % bentoml serve ./sklearn_svc.py:svc --auto-reload

        (Press CTRL+C to quit)
        [INFO] Starting BentoML API server in development mode with auto-reload enabled
        [INFO] Serving BentoML Service "iris-classifier" defined in "sklearn_svc.py"
        [INFO] API Server running on http://0.0.0.0:5000

    Users can then send a cURL requests like shown in different terminal session::
        % curl -X POST -H "Content-Type: application/json" --data
          '[{"0":5,"1":4,"2":3,"3":2}]' http://0.0.0.0:5000/predict

        {"res":"[{\"0\":1}]"}%

    Args:
        pydantic_model (`pydantic.BaseModel`, `optional`, default to `None`):
            Pydantic model schema.
        validate_json (`bool`, `optional`, default to `True`):
            If True, then use Pydantic model specified above to validate given JSON.
        json_encoder (`Type[json.JSONEncoder]`, default to
                      `~bentoml._internal.io_descriptor.json.DefaultJsonEncoder`):
            JSON encoder.
    Returns:
        IO Descriptor that in JSON format.
    """

    def __init__(
        self,
        pydantic_model: t.Optional["BaseModel"] = None,
        validate_json: bool = True,
        json_encoder: t.Type[json.JSONEncoder] = DefaultJsonEncoder,
    ):
        if pydantic_model is not None:  # pragma: no cover
            if pydantic is None:
                raise MissingDependencyException(
                    "`pydantic` must be installed to use `pydantic_model`"
                )
            self._pydantic_model = pydantic_model

        self._validate_json = validate_json
        self._json_encoder = json_encoder

    def openapi_schema_type(self) -> t.Dict[str, t.Any]:
        if hasattr(self, "_pydantic_model"):
            return self._pydantic_model.schema()
        return {"type": "object"}

    def openapi_request_schema(self) -> t.Dict[str, t.Any]:
        """Returns OpenAPI schema for incoming requests"""
        return {MIME_TYPE_JSON: {"schema": self.openapi_schema_type()}}

    def openapi_responses_schema(self) -> t.Dict[str, t.Any]:
        """Returns OpenAPI schema for outcoming responses"""
        return {MIME_TYPE_JSON: {"schema": self.openapi_schema_type()}}

    async def from_http_request(self, request: Request) -> JSONType:
        json_obj = await request.json()
        if hasattr(self, "_pydantic_model") and self._validate_json:
            if pydantic is None:
                raise MissingDependencyException(
                    "`pydantic` must be installed to use `pydantic_model`"
                )
            try:
                return self._pydantic_model.parse_obj(json_obj)
            except pydantic.ValidationError:
                raise BadInput("Invalid JSON Request received")
        return json_obj

    async def to_http_response(self, obj: JSONType) -> Response:
        json_str = json.dumps(
            obj,
            cls=self._json_encoder,
            ensure_ascii=False,
            allow_nan=False,
            indent=None,
            separators=(",", ":"),
        )
        return Response(json_str, media_type=MIME_TYPE_JSON)<|MERGE_RESOLUTION|>--- conflicted
+++ resolved
@@ -1,7 +1,4 @@
-<<<<<<< HEAD
-=======
 import sys
->>>>>>> 199ed13b
 import json
 import typing as t
 import dataclasses
@@ -18,11 +15,8 @@
 
 if TYPE_CHECKING:
     import numpy as np
-<<<<<<< HEAD
-=======
     import pandas as pd
     import pydantic
->>>>>>> 199ed13b
     from pydantic import BaseModel
     from pandas.core.frame import DataFrame  # noqa: F401
 else:  # pragma: no cover
