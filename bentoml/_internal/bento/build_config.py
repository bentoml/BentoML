import os
import re
import typing as t
import logging
from sys import version_info as pyver
from typing import TYPE_CHECKING

import fs
import attr
import yaml
import cattr
import fs.copy
from fs.base import FS
from piptools.scripts.compile import cli as pip_compile_cli  # type: ignore

from ..types import Tag
from ..utils import resolve_user_filepath
from ..utils import copy_file_to_fs_folder
from .docker import ImageProvider
from ...exceptions import InvalidArgument
from .build_dev_bentoml_whl import build_bentoml_whl_to_target_if_in_editable_mode

if TYPE_CHECKING:
    DistroString = t.Literal["debian", "amazonlinux2", "alpine", "centos7", "centos8"]

logger = logging.getLogger(__name__)

PYTHON_VERSION: str = f"{pyver.major}.{pyver.minor}.{pyver.micro}"
PYTHON_MINOR_VERSION: str = f"{pyver.major}.{pyver.minor}"
<<<<<<< HEAD
PYTHON_SUPPORTED_VERSIONS: t.List[str] = ["3.6", "3.7", "3.8", "3.9", "3.10"]
=======
PYTHON_SUPPORTED_VERSIONS: t.List[str] = ["3.7", "3.8", "3.9"]
>>>>>>> 407b1577
DOCKER_SUPPORTED_DISTROS: t.List[str] = [
    "debian",
    "amazonlinux2",
    "alpine",
    "centos7",
    "centos8",
]
DOCKER_DEFAULT_DISTRO = "debian"

if PYTHON_MINOR_VERSION not in PYTHON_SUPPORTED_VERSIONS:
    logger.warning(
        "BentoML may not work well with current python version %s, supported python versions are: %s",
        PYTHON_MINOR_VERSION,
        ",".join(PYTHON_SUPPORTED_VERSIONS),
    )


def _convert_python_version(py_version: t.Optional[str]) -> t.Optional[str]:
    if py_version is None:
        return None

    match = re.match(r"^(\d+).(\d+)", py_version)
    if match is None:
        raise InvalidArgument(
            f'Invalid build option: docker.python_version="{py_version}", python '
            f"version must follow standard python semver format, e.g. 3.7.10 ",
        )
    major, minor = match.groups()
    return f"{major}.{minor}"


@attr.frozen
class DockerOptions:
    # Options for choosing a BentoML built-in docker images
    distro: "t.Optional[DistroString]" = attr.field(
        validator=attr.validators.optional(
            attr.validators.in_(DOCKER_SUPPORTED_DISTROS)
        ),
        default=None,
    )
    python_version: t.Optional[str] = attr.field(
        converter=_convert_python_version,
        default=None,
        validator=attr.validators.optional(
            attr.validators.in_(PYTHON_SUPPORTED_VERSIONS)
        ),
    )
    gpu: t.Optional[bool] = None
    devel: t.Optional[bool] = None

    # A python or shell script that executes during docker build time
    setup_script: t.Optional[str] = None

    # A user-provided custom docker image
    base_image: t.Optional[str] = None

    def __attrs_post_init__(self):
        if self.base_image is not None:
            if self.distro is not None:
                logger.warning(
                    "docker base_image %s is used, 'distro=%s' option is ignored",
                    self.base_image,
                    self.distro,
                )
            if self.python_version is not None:
                logger.warning(
                    "docker base_image %s is used, 'python=%s' option is ignored",
                    self.base_image,
                    self.python_version,
                )
            if self.gpu is not None:
                logger.warning(
                    "docker base_image %s is used, 'gpu=%s' option is ignored",
                    self.base_image,
                    self.gpu,
                )

    def with_defaults(self) -> "DockerOptions":
        # Convert from user provided options to actual build options with default values
        update_defaults = {}

        if self.base_image is None:
            if self.distro is None:
                update_defaults["distro"] = DOCKER_DEFAULT_DISTRO
            if self.python_version is None:
                update_defaults["python_version"] = PYTHON_MINOR_VERSION
            if self.gpu is None:
                update_defaults["gpu"] = False

        return attr.evolve(self, **update_defaults)

    def get_base_image_tag(self):
        if self.base_image is None:
            if self.distro is None:
                raise KeyError("distro not set, can't get base image tag")
            base_image = repr(
                ImageProvider(self.distro, self.python_version, self.gpu, self.devel)
            )
            return base_image
        else:
            return self.base_image

    def write_to_bento(self, bento_fs: FS, build_ctx: str):
        docker_folder = fs.path.join("env", "docker")
        bento_fs.makedirs(docker_folder, recreate=True)
        dockerfile = fs.path.join(docker_folder, "Dockerfile")
        template_file = os.path.join(
            os.path.dirname(__file__), "docker", "Dockerfile.template"
        )
        with open(template_file, "r", encoding="utf-8") as f:
            dockerfile_template = f.read()

        with bento_fs.open(dockerfile, "w") as dockerfile:
            dockerfile.write(
                dockerfile_template.format(base_image=self.get_base_image_tag())
            )

        for filename in ["init.sh", "entrypoint.sh"]:
            copy_file_to_fs_folder(
                os.path.join(os.path.dirname(__file__), "docker", filename),
                bento_fs,
                docker_folder,
            )

        if self.setup_script:
            try:
                setup_script = resolve_user_filepath(self.setup_script, build_ctx)
            except FileNotFoundError as e:
                raise InvalidArgument(f"Invalid setup_script file: {e}")
            copy_file_to_fs_folder(
                setup_script, bento_fs, docker_folder, "setup_script"
            )


@attr.frozen
class CondaOptions:
    environment_yml: t.Optional[str] = None
    channels: t.Optional[t.List[str]] = None
    dependencies: t.Optional[t.List[str]] = None
    pip: t.Optional[t.List[str]] = None  # list of pip packages to install via conda

    def __attrs_post_init__(self):
        if self.environment_yml is not None:
            if self.channels is not None:
                logger.warning(
                    "conda environment_yml %s is used, 'channels=%s' option is ignored",
                    self.environment_yml,
                    self.channels,
                )
            if self.dependencies is not None:
                logger.warning(
                    "conda environment_yml %s is used, 'dependencies=%s' option is ignored",
                    self.environment_yml,
                    self.dependencies,
                )
            if self.channels is not None:
                logger.warning(
                    "conda environment_yml %s is used, 'pip=%s' option is ignored",
                    self.environment_yml,
                    self.pip,
                )

    def write_to_bento(self, bento_fs: FS, build_ctx: str):
        ...


@attr.frozen
class PythonOptions:
    requirements_txt: t.Optional[str] = None
    packages: t.Optional[t.List[str]] = None
    lock_packages: t.Optional[bool] = None
    index_url: t.Optional[str] = None
    no_index: t.Optional[bool] = None
    trusted_host: t.Optional[t.List[str]] = None
    find_links: t.Optional[t.List[str]] = None
    extra_index_url: t.Optional[t.List[str]] = None
    pip_args: t.Optional[str] = None
    wheels: t.Optional[t.List[str]] = None

    def __attrs_post_init__(self):
        if self.requirements_txt and self.packages:
            logger.warning(
                f'Build option python: requirements_txt="{self.requirements_txt}" found, this will ignore the option: packages="{self.packages}"'
            )
        if self.no_index and (self.index_url or self.extra_index_url):
            logger.warning(
                "Bulid option python.no_index=True found, this will ignore index_url and extra_index_url option when installing PyPI packages"
            )

    def write_to_bento(self, bento_fs: FS, build_ctx: str):
        py_folder = fs.path.join("env", "python")
        wheels_folder = fs.path.join(py_folder, "wheels")
        bento_fs.makedirs(py_folder, recreate=True)

        # Save the python version of current build environment
        with bento_fs.open(fs.path.join(py_folder, "version.txt"), "w") as f:
            f.write(PYTHON_VERSION)

        # Move over required wheel files
        # Note: although wheel files outside of build_ctx will also work, we should
        # discourage users from doing that
        if self.wheels is not None:
            for whl_file in self.wheels:
                whl_file = resolve_user_filepath(whl_file, build_ctx)
                copy_file_to_fs_folder(whl_file, bento_fs, wheels_folder)

        # If BentoML is installed in editable mode, build bentoml whl and save to Bento
        build_bentoml_whl_to_target_if_in_editable_mode(
            bento_fs.getsyspath(wheels_folder)
        )

        if self.requirements_txt is not None:
            requirements_txt_file = resolve_user_filepath(
                self.requirements_txt, build_ctx
            )
            copy_file_to_fs_folder(
                requirements_txt_file,
                bento_fs,
                py_folder,
                dst_filename="requirements.txt",
            )
        elif self.packages is not None:
            with bento_fs.open(fs.path.join(py_folder, "requirements.txt"), "w") as f:
                f.write("\n".join(self.packages))
        else:
            # Return early if no python packages were specified
            return

        pip_args: t.List[str] = []
        if self.no_index:
            pip_args.append("--no-index")
        if self.index_url:
            pip_args.append(f"--index-url={self.index_url}")
        if self.trusted_host:
            for item in self.trusted_host:
                pip_args.append(f"--trusted-host={item}")
        if self.find_links:
            for item in self.find_links:
                pip_args.append(f"--find-links={item}")
        if self.extra_index_url:
            for item in self.extra_index_url:
                pip_args.append(f"--extra-index-url={item}")
        if self.pip_args:
            # Additional user provided pip_args
            pip_args.append(self.pip_args)

        # write pip install args to a text file if applicable
        if pip_args:
            with bento_fs.open(fs.path.join(py_folder, "pip_args.txt"), "w") as f:
                f.write(" ".join(pip_args))

        if self.lock_packages:
            # Note: "--allow-unsafe" is required for including setuptools in the
            # generated requirements.lock.txt file, and setuptool is required by
            # pyfilesystem2. Once pyfilesystem2 drop setuptools as dependency, we can
            # remove the "--allow-unsafe" flag here.

            # Note: "--generate-hashes" is purposefully not used here because it will
            # break if user includes PyPI package from version control system
            pip_compile_in = bento_fs.getsyspath(
                fs.path.join(py_folder, "requirements.txt")
            )
            pip_compile_out = bento_fs.getsyspath(
                fs.path.join(py_folder, "requirements.lock.txt")
            )
            pip_compile_args = (
                [pip_compile_in]
                + pip_args
                + [
                    "--quiet",
                    "--allow-unsafe",
                    "--no-header",
                    f"--output-file={pip_compile_out}",
                ]
            )
            logger.info("Locking PyPI package versions..")
            click_ctx = pip_compile_cli.make_context("pip-compile", pip_compile_args)
            pip_compile_cli.invoke(click_ctx)

    def with_defaults(self) -> "PythonOptions":
        # Convert from user provided options to actual build options with default values
        update_defaults = {}

        if self.requirements_txt is None:
            if self.lock_packages is None:
                update_defaults["lock_packages"] = True

        return attr.evolve(self, **update_defaults)


def _python_options_structure_hook(d: t.Any, _: t.Type[PythonOptions]):
    # Allow bentofile yaml to have either a str or list of str for these options
    for field in ["trusted_host", "find_links", "extra_index_url"]:
        if field in d and isinstance(d[field], str):
            d[field] = [d[field]]

    return PythonOptions(**d)


cattr.register_structure_hook(PythonOptions, _python_options_structure_hook)


def _dict_arg_converter(  # type: ignore
    options_type: t.Type[t.Union[DockerOptions, CondaOptions, PythonOptions]]
):
    def _converter(
        value: t.Optional[
            t.Union[DockerOptions, CondaOptions, PythonOptions, t.Dict[str, t.Any]]
        ]
    ) -> t.Optional[options_type]:
        if isinstance(value, dict):
            return options_type(**value)
        return value

    return _converter  # type: ignore


def _additional_models_converter(
    tags: t.Optional[t.List[t.Union[str, Tag]]]
) -> t.Optional[t.List[Tag]]:
    if tags is None:
        return tags

    return list(map(Tag.from_taglike, tags))


@attr.define(frozen=True)
class BentoBuildConfig:
    """This class is intended for modeling the bentofile.yaml file where user will
    provide all the options for building a Bento. All optional build options should be
    default to None so it knows which fields are NOT SET by the user provided config,
    which makes it possible to omitted unset fields when writing a BentoBuildOptions to
    a yaml file for future use. This also applies to nested options such as the
    DockerOptions class and the PythonOptions class.
    """

    service: str  # Import Str of target service to build
    description: t.Optional[str] = None
    labels: t.Optional[t.Dict[str, t.Any]] = None
    include: t.Optional[t.List[str]] = None
    exclude: t.Optional[t.List[str]] = None
    additional_models: t.Optional[t.List[Tag]] = attr.field(
        converter=_additional_models_converter,
        default=None,
    )
    docker: t.Optional[DockerOptions] = attr.field(
        default=None,
        converter=_dict_arg_converter(DockerOptions),
    )
    python: t.Optional[PythonOptions] = attr.field(
        default=None,
        converter=_dict_arg_converter(PythonOptions),
    )
    conda: t.Optional[CondaOptions] = attr.field(
        default=None,
        converter=_dict_arg_converter(CondaOptions),
    )

    def with_defaults(self) -> "FilledBentoBuildConfig":
        """Convert from user provided options to actual build options will defaults
        values filled in

        Returns:
            BentoBuildConfig: a new copy of self, with default values filled
        """

        return FilledBentoBuildConfig(
            self.service,
            self.description,
            {} if self.labels is None else self.labels,
            ["*"] if self.include is None else self.include,
            [] if self.exclude is None else self.exclude,
            [] if self.additional_models is None else self.additional_models,
            (DockerOptions() if self.docker is None else self.docker).with_defaults(),
            (PythonOptions() if self.python is None else self.python).with_defaults(),
            CondaOptions() if self.conda is None else self.conda,
        )

    @classmethod
    def from_yaml(cls, stream: t.TextIO) -> "BentoBuildConfig":
        try:
            yaml_content = yaml.safe_load(stream)
        except yaml.YAMLError as exc:
            logger.error(exc)
            raise

        try:
            return cattr.structure(yaml_content, cls)
        except KeyError as e:
            if str(e) == "'service'":
                raise InvalidArgument(
                    'Missing required build config field "service", which indicates import path of target bentoml.Service instance. e.g.: "service: fraud_detector.py:svc"'
                )
            else:
                raise

    def to_yaml(self, stream: t.TextIO):
        # TODO: Save BentoBuildOptions to a yaml file
        # This is reserved for building iteractive build file creation CLI
        raise NotImplementedError


class FilledBentoBuildConfig(BentoBuildConfig):
    service: str
    description: t.Optional[str]
    labels: t.Dict[str, t.Any]
    include: t.List[str]
    exclude: t.List[str]
    additional_models: t.List[Tag]
    docker: DockerOptions
    python: PythonOptions
    conda: CondaOptions<|MERGE_RESOLUTION|>--- conflicted
+++ resolved
@@ -27,11 +27,7 @@
 
 PYTHON_VERSION: str = f"{pyver.major}.{pyver.minor}.{pyver.micro}"
 PYTHON_MINOR_VERSION: str = f"{pyver.major}.{pyver.minor}"
-<<<<<<< HEAD
-PYTHON_SUPPORTED_VERSIONS: t.List[str] = ["3.6", "3.7", "3.8", "3.9", "3.10"]
-=======
-PYTHON_SUPPORTED_VERSIONS: t.List[str] = ["3.7", "3.8", "3.9"]
->>>>>>> 407b1577
+PYTHON_SUPPORTED_VERSIONS: t.List[str] = ["3.6", "3.7", "3.8", "3.9"]
 DOCKER_SUPPORTED_DISTROS: t.List[str] = [
     "debian",
     "amazonlinux2",
