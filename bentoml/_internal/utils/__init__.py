--- conflicted
+++ resolved
@@ -60,17 +60,9 @@
     return sum(f.stat().st_size for f in Path(path).glob("**/*") if f.is_file())
 
 
-<<<<<<< HEAD
-def human_readable_size(size: int, decimal_places: int = 2) -> str:
-    unit: str = "B"
-    for _ in ["B", "KiB", "MiB", "GiB", "TiB", "PiB"]:
-        if size < 1024.0 or _ == "PiB":
-            unit = _
-=======
 def human_readable_size(size: t.Union[int, float], decimal_places: int = 2) -> str:
     for unit in ["B", "KiB", "MiB", "GiB", "TiB", "PiB"]:
         if size < 1024.0 or unit == "PiB":
->>>>>>> 4d76cefd
             break
         size /= 1024.0
     else:
