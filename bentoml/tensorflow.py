--- conflicted
+++ resolved
@@ -1,530 +1,6 @@
-<<<<<<< HEAD
-import os
-import re
-import uuid
-import typing as t
-import logging
-import pathlib
-import functools
-from typing import TYPE_CHECKING
-from distutils.dir_util import copy_tree
+from ._internal.frameworks.tensorflow import load
+from ._internal.frameworks.tensorflow import save
+from ._internal.frameworks.tensorflow import load_runner
+from ._internal.frameworks.tensorflow import import_from_tfhub
 
-import numpy as np
-from simple_di import inject
-from simple_di import Provide
-
-from .exceptions import MissingDependencyException
-from ._internal.types import Tag
-from ._internal.types import PathType
-from ._internal.models import Model
-from ._internal.runner import Runner
-from ._internal.runner.utils import Params
-from ._internal.utils.tensorflow import get_arg_names
-from ._internal.utils.tensorflow import cast_tensor_by_spec
-from ._internal.utils.tensorflow import get_input_signatures
-from ._internal.utils.tensorflow import get_restored_functions
-from ._internal.utils.tensorflow import pretty_format_restored_model
-from ._internal.configuration.containers import BentoMLContainer
-
-if TYPE_CHECKING:
-    from ._internal.models import ModelStore
-
-try:
-    import tensorflow as tf
-    from tensorflow.python.client import device_lib
-except ImportError:  # pragma: no cover
-    raise MissingDependencyException(
-        """\
-    `tensorflow` is required in order to use `bentoml.tensorflow`.
-    Instruction: `pip install tensorflow`
-    """
-    )
-
-try:
-    import tensorflow.python.training.tracking.tracking as tracking
-except ImportError:  # pragma: no cover
-    import tensorflow_core.python.training.tracking.tracking as tracking
-
-logger = logging.getLogger(__name__)
-TF2 = tf.__version__.startswith("2")
-
-try:
-    import tensorflow_hub as hub
-    from tensorflow_hub import resolve
-    from tensorflow_hub import native_module
-except ImportError:  # pragma: no cover
-    logger.warning(
-        """\
-    If you want to use `bentoml.tensorflow.import_from_tensorflow_hub(),
-     make sure to `pip install --upgrade tensorflow_hub` before using.
-     """
-    )
-    hub = None
-    resolve, native_module = None, None
-
-
-def _clean_name(name: str) -> str:  # pragma: no cover
-    return re.sub(r"\W|^(?=\d)-", "_", name)
-
-
-AUTOTRACKABLE_CALLABLE_WARNING: str = """
-Importing SavedModels from TensorFlow 1.x. `outputs = imported(inputs)`
- will not be supported by BentoML due to `tensorflow` API.\n
-See https://www.tensorflow.org/api_docs/python/tf/saved_model/load for
- more details.
-"""
-
-TF_FUNCTION_WARNING: str = """
-Due to TensorFlow's internal mechanism, only methods
- wrapped under `@tf.function` decorator and the Keras default function
- `__call__(inputs, training=False)` can be restored after a save & load.\n
-You can test the restored model object via `bentoml.tensorflow.load(path)`
-"""
-
-KERAS_MODEL_WARNING: str = """
-BentoML detected that {name} is being used to pack a Keras API
- based model. In order to get optimal serving performance, we recommend
- to wrap your keras model `call()` methods with `@tf.function` decorator.
-"""
-
-
-def _is_gpu_available() -> bool:
-    try:
-        return len(tf.config.list_physical_devices("GPU")) > 0
-    except AttributeError:
-        return tf.test.is_gpu_available()  # type: ignore
-
-
-class _tf_function_wrapper:  # pragma: no cover
-    def __init__(
-        self,
-        origin_func: t.Callable[..., t.Any],
-        arg_names: t.Optional[list] = None,
-        arg_specs: t.Optional[list] = None,
-        kwarg_specs: t.Optional[dict] = None,
-    ) -> None:
-        self.origin_func = origin_func
-        self.arg_names = arg_names
-        self.arg_specs = arg_specs
-        self.kwarg_specs = {k: v for k, v in zip(arg_names or [], arg_specs or [])}
-        self.kwarg_specs.update(kwarg_specs or {})
-
-    def __call__(self, *args: str, **kwargs: str) -> t.Any:
-        if self.arg_specs is None and self.kwarg_specs is None:
-            return self.origin_func(*args, **kwargs)
-
-        for k in kwargs:
-            if k not in self.kwarg_specs:
-                raise TypeError(f"Function got an unexpected keyword argument {k}")
-
-        arg_keys = {k for k, _ in zip(self.arg_names, args)}  # type: ignore[arg-type]
-        _ambiguous_keys = arg_keys & set(kwargs)
-        if _ambiguous_keys:
-            raise TypeError(f"got two values for arguments '{_ambiguous_keys}'")
-
-        # INFO:
-        # how signature with kwargs works?
-        # https://github.com/tensorflow/tensorflow/blob/v2.0.0/tensorflow/python/eager/function.py#L1519
-        transformed_args = tuple(
-            cast_tensor_by_spec(arg, spec) for arg, spec in zip(args, self.arg_specs)  # type: ignore[arg-type] # noqa
-        )
-
-        transformed_kwargs = {
-            k: cast_tensor_by_spec(arg, self.kwarg_specs[k])
-            for k, arg in kwargs.items()
-        }
-        return self.origin_func(*transformed_args, **transformed_kwargs)
-
-    def __getattr__(self, k: t.Any) -> t.Any:
-        return getattr(self.origin_func, k)
-
-    @classmethod
-    def hook_loaded_model(cls, loaded_model: t.Any) -> None:  # noqa
-        funcs = get_restored_functions(loaded_model)
-        for k, func in funcs.items():
-            arg_names = get_arg_names(func)
-            sigs = get_input_signatures(func)
-            if not sigs:
-                continue
-            arg_specs, kwarg_specs = sigs[0]
-            setattr(
-                loaded_model,
-                k,
-                cls(
-                    func,
-                    arg_names=arg_names,
-                    arg_specs=arg_specs,
-                    kwarg_specs=kwarg_specs,
-                ),
-            )
-
-
-def _load_tf_saved_model(path: str) -> t.Union["tracking.AutoTrackable", t.Any]:
-    if TF2:
-        return tf.saved_model.load(path)
-    else:
-        loaded = tf.compat.v2.saved_model.load(path)
-        if isinstance(loaded, tracking.AutoTrackable) and not hasattr(
-            loaded, "__call__"
-        ):
-            logger.warning(AUTOTRACKABLE_CALLABLE_WARNING)
-        return loaded
-
-
-@inject
-def load(
-    tag: t.Union[str, Tag],
-    tfhub_tags: t.Optional[t.List[str]] = None,
-    tfhub_options: t.Optional[t.Any] = None,
-    load_as_wrapper: t.Optional[bool] = None,
-    model_store: "ModelStore" = Provide[BentoMLContainer.model_store],
-) -> t.Any:  # returns tf.sessions or keras models
-    """
-    Load a model from BentoML local modelstore with given name.
-
-    Args:
-        tag (`str`):
-            Tag of a saved model in BentoML local modelstore.
-        tfhub_tags (`str`, `optional`, defaults to `None`):
-            A set of strings specifying the graph variant to use, if loading from a v1 module.
-        tfhub_options (`tf.saved_model.SaveOptions`, `optional`, default to `None`):
-            `tf.saved_model.LoadOptions` object that specifies options for loading. This
-             argument can only be used from TensorFlow 2.3 onwards.
-        load_as_wrapper (`bool`, `optional`, default to `True`):
-            Load the given weight that is saved from tfhub as either `hub.KerasLayer` or `hub.Module`.
-             The latter only applies for TF1.
-        model_store (`~bentoml._internal.models.store.ModelStore`, default to `BentoMLContainer.model_store`):
-            BentoML modelstore, provided by DI Container.
-
-    Returns:
-        an instance of `xgboost.core.Booster` from BentoML modelstore.
-
-    Examples::
-    """  # noqa
-    model = model_store.get(tag)
-    if "tensorflow_hub" in model.info.context:
-        assert load_as_wrapper is not None, (
-            "You have to specified `load_as_wrapper=True | False`"
-            " to load a `tensorflow_hub` module. If True is chosen,"
-            " then BentoML will return either an instance of `hub.KerasLayer`"
-            " or `hub.Module` depending on your TF version. For most usecase,"
-            " we recommend to keep `load_as_wrapper=True`. If you wish to extend"
-            " the functionalities of the given model, set `load_as_wrapper=False`"
-            " will return a tf.SavedModel object."
-        )
-        assert all(
-            i is not None for i in [hub, resolve, native_module]
-        ), MissingDependencyException(
-            "`tensorflow_hub` is required to load a tfhub module."
-        )
-        module_path = model.path_of(model.info.options["local_path"])
-        if load_as_wrapper:
-            wrapper_class = hub.KerasLayer if TF2 else hub.Module
-            return wrapper_class(module_path)
-        # In case users want to load as a SavedModel file object.
-        # https://github.com/tensorflow/hub/blob/master/tensorflow_hub/module_v2.py#L93
-        is_hub_module_v1 = tf.io.gfile.exists(
-            native_module.get_module_proto_path(module_path)
-        )
-        if tfhub_tags is None and is_hub_module_v1:
-            tfhub_tags = []
-
-        if tfhub_options is not None:
-            if not isinstance(tfhub_options, tf.saved_model.SaveOptions):
-                raise EnvironmentError(
-                    f"`tfhub_options` has to be of type `tf.saved_model.SaveOptions`, got {type(tfhub_options)} instead."
-                )
-            if not hasattr(getattr(tf, "saved_model", None), "LoadOptions"):
-                raise NotImplementedError(
-                    "options are not supported for TF < 2.3.x,"
-                    f" Current version: {tf.__version__}"
-                )
-            # tf.compat.v1.saved_model.load_v2() is TF2 tf.saved_model.load() before TF2
-            obj = tf.compat.v1.saved_model.load_v2(
-                module_path, tags=tfhub_tags, options=tfhub_options
-            )
-        else:
-            obj = tf.compat.v1.saved_model.load_v2(module_path, tags=tfhub_tags)
-        obj._is_hub_module_v1 = is_hub_module_v1  # pylint: disable=protected-access
-        return obj
-    else:
-        tf_model = _load_tf_saved_model(model.path)
-        _tf_function_wrapper.hook_loaded_model(tf_model)
-        logger.warning(TF_FUNCTION_WARNING)
-        # pretty format loaded model
-        logger.info(pretty_format_restored_model(tf_model))
-        if hasattr(tf_model, "keras_api"):
-            logger.warning(KERAS_MODEL_WARNING.format(name=__name__))
-        return tf_model
-
-
-@inject
-def import_from_tfhub(
-    identifier: t.Union[str, "hub.Module", "hub.KerasLayer"],
-    name: t.Optional[str] = None,
-    metadata: t.Optional[t.Dict[str, t.Any]] = None,
-    model_store: "ModelStore" = Provide[BentoMLContainer.model_store],
-) -> Tag:
-    if not all(i is not None for i in [hub, resolve, native_module]):
-        raise MissingDependencyException(
-            """\
-            `tensorflow_hub` is required in order to use `bentoml.tensorflow.import_from_tensorflow_hub`.
-            Instruction: `pip install --upgrade tensorflow_hub`
-            """  # noqa
-        )
-    context: t.Dict[str, t.Any] = {
-        "tensorflow": tf.__version__,
-        "tensorflow_hub": hub.__version__,
-    }
-    if name is None:
-        if isinstance(identifier, str):
-            if identifier.startswith(("http://", "https://")):
-                name = _clean_name(identifier.split("/", maxsplit=3)[-1])
-            else:
-                name = _clean_name(identifier.split("/")[-1])
-        else:
-            name = f"{identifier.__class__.__name__}_{uuid.uuid4().hex[:5].upper()}"
-    _model = Model.create(
-        name,
-        module=__name__,
-        options=None,
-        framework_context=context,
-        metadata=metadata,
-    )
-    if isinstance(identifier, str):
-        os.environ["TFHUB_CACHE_DIR"] = _model.path
-        fpath = resolve(identifier)
-        folder = fpath.split("/")[-1]
-        _model.info.options = {"model": identifier, "local_path": folder}
-    else:
-        if hasattr(identifier, "export"):
-            # hub.Module.export()
-            with tf.compat.v1.Session(graph=tf.compat.v1.get_default_graph()) as sess:
-                sess.run(tf.compat.v1.global_variables_initializer())
-                identifier.export(_model.path, sess)
-        else:
-            tf.saved_model.save(identifier, _model.path)
-        _model.info.options = {
-            "model": identifier.__class__.__name__,
-            "local_path": ".",
-        }
-
-    _model.save(model_store)
-    return _model.tag
-
-
-@inject
-def save(
-    name: str,
-    model: t.Union["tf.keras.Model", "tf.Module", PathType],
-    *,
-    signatures: t.Optional[t.Union[t.Callable[..., t.Any], t.Dict[str, t.Any]]] = None,
-    options: t.Optional["tf.saved_model.SaveOptions"] = None,
-    metadata: t.Optional[t.Dict[str, t.Any]] = None,
-    model_store: "ModelStore" = Provide[BentoMLContainer.model_store],
-) -> Tag:
-    """
-    Save a model instance to BentoML modelstore.
-
-    Args:
-        name (`str`):
-            Name for given model instance. This should pass Python identifier check.
-        model (`xgboost.core.Booster`):
-            Instance of model to be saved
-        metadata (`t.Optional[t.Dict[str, t.Any]]`, default to `None`):
-            Custom metadata for given model.
-        model_store (`~bentoml._internal.models.store.ModelStore`, default to `BentoMLContainer.model_store`):
-            BentoML modelstore, provided by DI Container.
-        signatures (`Union[Callable[..., Any], dict]`, `optional`, default to `None`):
-            Refers to `Signatures explanation <https://www.tensorflow.org/api_docs/python/tf/saved_model/save>`_
-             from Tensorflow documentation for more information.
-        options (`tf.saved_model.SaveOptions`, `optional`, default to `None`):
-            :obj:`tf.saved_model.SaveOptions` object that specifies options for saving.
-
-    Raises:
-        ValueError: If `obj` is not trackable.
-
-    Returns:
-        tag (`str` with a format `name:version`) where `name` is the defined name user
-        set for their models, and version will be generated by BentoML.
-
-    Examples::
-        import tensorflow as tf
-        import bentoml.tensorflow
-
-        tag = bentoml.transformers.save("my_tensorflow_model", model)
-    """  # noqa
-
-    context: t.Dict[str, t.Any] = {"tensorflow": tf.__version__}
-    _model = Model.create(
-        name,
-        module=__name__,
-        options=None,
-        framework_context=context,
-        metadata=metadata,
-    )
-
-    if isinstance(model, (str, bytes, os.PathLike, pathlib.Path)):
-        assert os.path.isdir(model)
-        copy_tree(str(model), _model.path)
-    else:
-        if TF2:
-            tf.saved_model.save(
-                model, _model.path, signatures=signatures, options=options
-            )
-        else:
-            if options:
-                logger.warning(
-                    f"Parameter 'options: {str(options)}' is ignored when "
-                    f"using tensorflow {tf.__version__}"
-                )
-            tf.saved_model.save(model, _model.path, signatures=signatures)
-
-    _model.save(model_store)
-    return _model.tag
-
-
-class _TensorflowRunner(Runner):
-    @inject
-    def __init__(
-        self,
-        tag: t.Union[str, Tag],
-        predict_fn_name: str,
-        device_id: str,
-        partial_kwargs: t.Optional[t.Dict[str, t.Any]],
-        resource_quota: t.Optional[t.Dict[str, t.Any]],
-        batch_options: t.Optional[t.Dict[str, t.Any]],
-        model_store: "ModelStore" = Provide[BentoMLContainer.model_store],
-    ):
-        super().__init__(str(tag), resource_quota, batch_options)
-        self._device_id = device_id
-        self._configure(device_id)
-        self._predict_fn_name = predict_fn_name
-        assert any(device_id in d.name for d in device_lib.list_local_devices())
-        self._partial_kwargs = partial_kwargs if partial_kwargs is not None else dict()
-        self._model_store = model_store
-
-    def _configure(self, device_id: str) -> None:
-        if TF2 and "GPU" in device_id:
-            tf.config.set_visible_devices(device_id, "GPU")
-        self._config_proto = dict(
-            allow_soft_placement=True,
-            log_device_placement=False,
-            intra_op_parallelism_threads=self.num_concurrency_per_replica,
-            inter_op_parallelism_threads=self.num_concurrency_per_replica,
-        )
-
-    @property
-    def required_models(self) -> t.List[Tag]:
-        return [self._model_store.get(self.name).tag]
-
-    @property
-    def num_concurrency_per_replica(self) -> int:
-        if _is_gpu_available() and self.resource_quota.on_gpu:
-            return 1
-        return int(round(self.resource_quota.cpu))
-
-    @property
-    def num_replica(self) -> int:
-        if _is_gpu_available() and self.resource_quota.on_gpu:
-            return len(tf.config.list_physical_devices("GPU"))
-        return 1
-
-    # pylint: disable=arguments-differ,attribute-defined-outside-init
-    def _setup(self) -> None:  # type: ignore[override]
-        # setup a global session for model runner
-        self._session = tf.compat.v1.Session(
-            config=tf.compat.v1.ConfigProto(**self._config_proto)
-        )
-        self._model = load(self.name, model_store=self._model_store)
-        if not TF2:
-            raw_predict_fn = self._model.signatures["serving_default"]
-        else:
-            raw_predict_fn = getattr(self._model, self._predict_fn_name)
-        self._predict_fn = functools.partial(raw_predict_fn, **self._partial_kwargs)
-
-    # pylint: disable=arguments-differ
-    def _run_batch(  # type: ignore[override]
-        self,
-        *args: t.Union[t.List[t.Union[int, float]], np.ndarray, tf.Tensor],
-        **kwargs: t.Union[t.List[t.Union[int, float]], np.ndarray, tf.Tensor],
-    ) -> np.ndarray:
-
-        params = Params[t.Union[t.List[t.Union[int, float]], np.ndarray, tf.Tensor]](
-            *args, **kwargs
-        )
-
-        with tf.device(self._device_id):
-
-            def _mapping(
-                item: t.Union[
-                    t.List[t.Union[int, float]],
-                    "np.ndarray[t.Any, np.dtype[t.Any]]",
-                    tf.Tensor,
-                ]
-            ) -> tf.Tensor:
-                if not isinstance(item, tf.Tensor):
-                    return tf.convert_to_tensor(item, dtype=tf.float32)
-                else:
-                    return item
-
-            params = params.map(_mapping)
-
-            if TF2:
-                tf.compat.v1.global_variables_initializer()
-                res = self._predict_fn(*params.args, **params.kwargs)
-            else:
-                self._session.run(tf.compat.v1.global_variables_initializer())
-                res = self._session.run(self._predict_fn(*params.args, **params.kwargs))
-            return res.numpy() if TF2 else res["prediction"]
-
-
-@inject
-def load_runner(
-    tag: t.Union[str, Tag],
-    *,
-    predict_fn_name: str = "__call__",
-    device_id: str = "CPU:0",
-    partial_kwargs: t.Optional[t.Dict[str, t.Any]] = None,
-    resource_quota: t.Union[None, t.Dict[str, t.Any]] = None,
-    batch_options: t.Union[None, t.Dict[str, t.Any]] = None,
-    model_store: "ModelStore" = Provide[BentoMLContainer.model_store],
-) -> "_TensorflowRunner":
-    """
-    Runner represents a unit of serving logic that can be scaled horizontally to
-    maximize throughput. `bentoml.tensorflow.load_runner` implements a Runner class that
-    wrap around a Tensorflow model, which optimize it for the BentoML runtime.
-
-    Args:
-        tag (`str`):
-            Model tag to retrieve model from modelstore
-        predict_fn_name (`str`, default to `__call__`):
-            inference function to be used.
-        device_id (`t.Union[str, int, t.List[t.Union[str, int]]]`, `optional`, default to `CPU:0`):
-            Optional devices to put the given model on. Refers to https://www.tensorflow.org/api_docs/python/tf/config
-        resource_quota (`t.Dict[str, t.Any]`, default to `None`):
-            Dictionary to configure resources allocation for runner.
-        batch_options (`t.Dict[str, t.Any]`, default to `None`):
-            Dictionary to configure batch options for runner in a service context.
-        model_store (`~bentoml._internal.models.store.ModelStore`, default to `BentoMLContainer.model_store`):
-            BentoML modelstore, provided by DI Container.
-
-    Returns:
-        Runner instances for `bentoml.tensorflow` model
-
-    Examples::
-    """  # noqa
-    return _TensorflowRunner(
-        tag=tag,
-        predict_fn_name=predict_fn_name,
-        device_id=device_id,
-        partial_kwargs=partial_kwargs,
-        resource_quota=resource_quota,
-        batch_options=batch_options,
-        model_store=model_store,
-    )
-=======
-from ._internal.frameworks.tensorflow import import_from_tfhub, load, load_runner, save
-
-__all__ = ["load", "load_runner", "save", "import_from_tfhub"]
->>>>>>> 1f6892f0
+__all__ = ["load", "load_runner", "save", "import_from_tfhub"]