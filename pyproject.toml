[tool.black]
line-length = 88
exclude = '''
(
  /(
      \.eggs         # exclude a few common directories in the
    | \.git          # root of the project
    | \.tox
    | \.venv
    | _build
    | build
    | dist
    | examples
    | guides
  )/
  | bentoml/utils/cloudpickle.py
  | bentoml/yatai/proto
  | bentoml/_version.py
  | versioneer.py
  | tests/yatai/proto
)
<<<<<<< HEAD
'''

[tool.isort]
profile = "black"
=======
'''
>>>>>>> a73838ec
<|MERGE_RESOLUTION|>--- conflicted
+++ resolved
@@ -19,11 +19,4 @@
   | versioneer.py
   | tests/yatai/proto
 )
-<<<<<<< HEAD
-'''
-
-[tool.isort]
-profile = "black"
-=======
-'''
->>>>>>> a73838ec
+'''