--- conflicted
+++ resolved
@@ -18,7 +18,6 @@
     .
 docker push bentoml/model-server:"$BENTOML_VERSION"
 
-<<<<<<< HEAD
 PYTHON_MAJOR_VERSIONS=(3.6 3.7 3.8)
 echo "Building Alpine based docker base images for ${PYTHON_MAJOR_VERSIONS[*]}"
 for version in "${PYTHON_MAJOR_VERSIONS[@]}"
@@ -28,19 +27,9 @@
     --build-arg BENTOML_VERSION=$BENTOML_VERSION \
     --build-arg PYTHON_VERSION=$version \
     -t bentoml/model-server:$BENTOML_VERSION-alpine${version//.} \
-=======
-echo "Releasing alpine based docker base image.."
-docker build --pull \
-    --build-arg BENTOML_VERSION="$BENTOML_VERSION" \
-    -t bentoml/model-server:"$BENTOML_VERSION"-alpine \
->>>>>>> f6c69a78
     -f Dockerfile-alpine \
     --network=host \
     .
-<<<<<<< HEAD
-=======
-docker push bentoml/model-server:"$BENTOML_VERSION"-alpine
->>>>>>> f6c69a78
 
     docker push bentoml/model-server:$BENTOML_VERSION-alpine${version//.}
 
