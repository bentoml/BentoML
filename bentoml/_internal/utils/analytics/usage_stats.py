from __future__ import annotations

import os
import typing as t
import logging
import secrets
import threading
import contextlib
from typing import TYPE_CHECKING
from datetime import datetime
from datetime import timezone
from functools import wraps
from functools import lru_cache

import attr
import requests
from simple_di import inject
from simple_di import Provide

from .schemas import EventMeta
from .schemas import ServeInitEvent
from .schemas import TrackingPayload
from .schemas import CommonProperties
from .schemas import ServeUpdateEvent
from ...configuration.containers import BentoMLContainer

if TYPE_CHECKING:
    P = t.ParamSpec("P")
    T = t.TypeVar("T")
    AsyncFunc = t.Callable[P, t.Coroutine[t.Any, t.Any, t.Any]]

    from bentoml import Service

    from ...external_typing import prometheus as ext
    from ...server.metrics.prometheus import PrometheusClient

logger = logging.getLogger(__name__)

BENTOML_DO_NOT_TRACK = "BENTOML_DO_NOT_TRACK"
USAGE_TRACKING_URL = "https://t.bentoml.com"
# Send a serve event every 12 hours
SERVE_USAGE_TRACKING_INTERVAL_SECONDS = int(12 * 60 * 60)
USAGE_REQUEST_TIMEOUT_SECONDS = 1


@lru_cache(maxsize=1)
def do_not_track() -> bool:
    # Returns True if and only if the environment variable is defined and has value True.
    # The function is cached for better performance.
    return os.environ.get(BENTOML_DO_NOT_TRACK, str(False)).lower() == "true"


@lru_cache(maxsize=1)
def usage_event_debugging() -> bool:
    # For BentoML developers only - debug and print event payload if turned on
    return os.environ.get("__BENTOML_DEBUG_USAGE", str(False)).lower() == "true"


def slient(func: t.Callable[P, T]) -> t.Callable[P, T]:
    # Slient errors when tracking
    @wraps(func)
    def wrapper(*args: P.args, **kwargs: P.kwargs) -> t.Any:
        try:
            return func(*args, **kwargs)
        except Exception as err:  # pylint: disable=broad-except
            if usage_event_debugging():
                logger.info(f"Tracking Error: {err}")
            else:
                logger.debug(f"Tracking Error: {err}")

    return wrapper


@attr.define
class ServeInfo:
    serve_id: str
    serve_started_timestamp: datetime


def get_serve_info() -> ServeInfo:
    # Returns a safe token for serve as well as timestamp of creating this token
    return ServeInfo(
        serve_id=secrets.token_urlsafe(32),
        serve_started_timestamp=datetime.now(timezone.utc),
    )


@inject
def get_payload(
    event_properties: EventMeta,
    session_id: str = Provide[BentoMLContainer.session_id],
) -> dict[str, t.Any]:
    return TrackingPayload(
        session_id=session_id,
        common_properties=CommonProperties(),
        event_properties=event_properties,
        event_type=event_properties.event_name,
    ).to_dict()


@slient
def track(event_properties: EventMeta) -> None:
    if do_not_track():
        return

    payload = get_payload(event_properties=event_properties)

    if usage_event_debugging():
        # For internal debugging purpose
        global SERVE_USAGE_TRACKING_INTERVAL_SECONDS  # pylint: disable=global-statement
        SERVE_USAGE_TRACKING_INTERVAL_SECONDS = 5
        logger.info("Tracking Payload: %s", payload)
        return

    requests.post(
        USAGE_TRACKING_URL, json=payload, timeout=USAGE_REQUEST_TIMEOUT_SECONDS
    )


@inject
def track_serve_init(
    svc: Service,
    production: bool,
<<<<<<< HEAD
    serve_info: ServeInfo = Provide[DeploymentContainer.serve_info],
) -> None:
=======
    serve_info: ServeInfo = Provide[BentoMLContainer.serve_info],
):
>>>>>>> d168d9a2
    if svc.bento is not None:
        bento = svc.bento
        event_properties = ServeInitEvent(
            serve_id=serve_info.serve_id,
            serve_from_bento=True,
            production=production,
            bento_creation_timestamp=bento.info.creation_time,
            num_of_models=len(bento.info.models),
            num_of_runners=len(svc.runners),
            num_of_apis=len(bento.info.apis),
            model_types=[m.module for m in bento.info.models],
            runnable_types=[r.runnable_type for r in bento.info.runners],
            api_input_types=[api.input_type for api in bento.info.apis],
            api_output_types=[api.output_type for api in bento.info.apis],
        )
    else:
        event_properties = ServeInitEvent(
            serve_id=serve_info.serve_id,
            serve_from_bento=False,
            production=production,
            bento_creation_timestamp=None,
            num_of_models=len(
                set(
                    svc.models
                    + [model for runner in svc.runners for model in runner.models]
                )
            ),
            num_of_runners=len(svc.runners),
            num_of_apis=len(svc.apis.keys()),
            runnable_types=[r.runnable_class.__name__ for r in svc.runners],
            api_input_types=[api.input.__class__.__name__ for api in svc.apis.values()],
            api_output_types=[
                api.output.__class__.__name__ for api in svc.apis.values()
            ],
        )

    track(event_properties)


EXCLUDE_PATHS = {"/docs.json", "/livez", "/healthz", "/readyz"}


def get_metrics_report(
    metrics_client: PrometheusClient,
) -> list[dict[str, str | float]]:
    metrics_text = metrics_client.generate_latest().decode("utf-8")
    if not metrics_text:
        return []

    metric: ext.Metric

    from prometheus_client.parser import (
        text_string_to_metric_families,  # type: ignore (incomplete prometheus_client type)
    )

    for metric in text_string_to_metric_families(metrics_text):  # type: ignore (incomplete prometheus_client type)
        # Searching for the metric BENTOML_{service_name}_request of type Counter
        if (
            metric.type == "counter"
            and metric.name.startswith("BENTOML_")
            and metric.name.endswith("_request")
        ):
            return [
                {**sample.labels, "value": sample.value}
                for sample in metric.samples
                if "endpoint" in sample.labels
                # exclude common infra paths
                and sample.labels["endpoint"] not in EXCLUDE_PATHS
                # exclude static_content prefix
                and not sample.labels["endpoint"].startswith("/static_content/")
            ]

    return []


@inject
@contextlib.contextmanager
def track_serve(
    svc: Service,
    production: bool,
<<<<<<< HEAD
    metrics_client: PrometheusClient = Provide[DeploymentContainer.metrics_client],
    serve_info: ServeInfo = Provide[DeploymentContainer.serve_info],
) -> t.Generator[None, None, None]:
=======
    metrics_client: "PrometheusClient" = Provide[BentoMLContainer.metrics_client],
    serve_info: ServeInfo = Provide[BentoMLContainer.serve_info],
):  # pragma: no cover
>>>>>>> d168d9a2
    if do_not_track():
        yield
        return

    track_serve_init(svc=svc, production=production, serve_info=serve_info)

    stop_event = threading.Event()

    @slient
    def loop() -> None:
        while not stop_event.wait(SERVE_USAGE_TRACKING_INTERVAL_SECONDS):
            now = datetime.now(timezone.utc)
            event_properties = ServeUpdateEvent(
                serve_id=serve_info.serve_id,
                production=production,
                triggered_at=now,
                duration_in_seconds=(now - serve_info.serve_started_timestamp).seconds,
                metrics=get_metrics_report(metrics_client),
            )
            track(event_properties)

    tracking_thread = threading.Thread(target=loop, daemon=True)
    try:
        tracking_thread.start()
        yield
    finally:
        stop_event.set()
        tracking_thread.join()<|MERGE_RESOLUTION|>--- conflicted
+++ resolved
@@ -121,13 +121,8 @@
 def track_serve_init(
     svc: Service,
     production: bool,
-<<<<<<< HEAD
-    serve_info: ServeInfo = Provide[DeploymentContainer.serve_info],
+    serve_info: ServeInfo = Provide[BentoMLContainer.serve_info],
 ) -> None:
-=======
-    serve_info: ServeInfo = Provide[BentoMLContainer.serve_info],
-):
->>>>>>> d168d9a2
     if svc.bento is not None:
         bento = svc.bento
         event_properties = ServeInitEvent(
@@ -208,15 +203,9 @@
 def track_serve(
     svc: Service,
     production: bool,
-<<<<<<< HEAD
-    metrics_client: PrometheusClient = Provide[DeploymentContainer.metrics_client],
-    serve_info: ServeInfo = Provide[DeploymentContainer.serve_info],
+    metrics_client: PrometheusClient = Provide[BentoMLContainer.metrics_client],
+    serve_info: ServeInfo = Provide[BentoMLContainer.serve_info],
 ) -> t.Generator[None, None, None]:
-=======
-    metrics_client: "PrometheusClient" = Provide[BentoMLContainer.metrics_client],
-    serve_info: ServeInfo = Provide[BentoMLContainer.serve_info],
-):  # pragma: no cover
->>>>>>> d168d9a2
     if do_not_track():
         yield
         return
