import typing as t
from contextlib import contextmanager
from typing import TYPE_CHECKING

import fs
from simple_di import Provide, inject

from ._internal.configuration.containers import BentoMLContainer
from ._internal.models import Model
from ._internal.types import Tag

if TYPE_CHECKING:  # pragma: no cover
<<<<<<< HEAD
    from ._internal.model import ModelStore, SysPathModel
=======
    from ._internal.models import ModelStore, SysPathModel
>>>>>>> b7b77fbc
    from ._internal.runner import Runner


@inject
def list(
    tag: t.Optional[t.Union[Tag, str]] = None,
    _model_store: "ModelStore" = Provide[BentoMLContainer.model_store],
) -> t.List["SysPathModel"]:
    return _model_store.list(tag)


@inject
def get(
    tag: t.Union[Tag, str],
    _model_store: "ModelStore" = Provide[BentoMLContainer.model_store],
) -> "SysPathModel":
    return _model_store.get(tag)


@inject
def delete(
    tag: t.Union[Tag, str],
    _model_store: "ModelStore" = Provide[BentoMLContainer.model_store],
):
    _model_store.delete(tag)


def import_model(path: str) -> Model:
    return Model.from_fs(fs.open_fs(path))


def export_model(tag: t.Union[Tag, str], path: str):
    model = get(tag)
    model.export(path)


def push(tag: t.Union[Tag, str]):
    model = get(tag)
    model.push()


def pull() -> Model:
    raise NotImplementedError


@inject
@contextmanager
def create(
    name: str,
    *,
    module: str = "",
    labels: t.Optional[t.Dict[str, t.Any]] = None,
    options: t.Optional[t.Dict[str, t.Any]] = None,
    metadata: t.Optional[t.Dict[str, t.Any]] = None,
    framework_context: t.Optional[t.Dict[str, t.Any]] = None,
    _model_store: "ModelStore" = Provide[BentoMLContainer.model_store],
<<<<<<< HEAD
) -> Model:
=======
):
>>>>>>> b7b77fbc
    res = Model.create(
        name,
        module=module,
        labels=labels,
        options=options,
        metadata=metadata,
        framework_context=framework_context,
    )
    try:
        yield res
    finally:
        res.save(_model_store)


def load_runner(tag: t.Union[Tag, str]) -> "Runner":
    model = get(tag)
    return model.load_runner()


__all__ = [
    "list",
    "get",
    "delete",
    "import_model",
    "export_model",
    "push",
    "pull",
    "load_runner",
]<|MERGE_RESOLUTION|>--- conflicted
+++ resolved
@@ -10,11 +10,7 @@
 from ._internal.types import Tag
 
 if TYPE_CHECKING:  # pragma: no cover
-<<<<<<< HEAD
-    from ._internal.model import ModelStore, SysPathModel
-=======
     from ._internal.models import ModelStore, SysPathModel
->>>>>>> b7b77fbc
     from ._internal.runner import Runner
 
 
@@ -71,11 +67,7 @@
     metadata: t.Optional[t.Dict[str, t.Any]] = None,
     framework_context: t.Optional[t.Dict[str, t.Any]] = None,
     _model_store: "ModelStore" = Provide[BentoMLContainer.model_store],
-<<<<<<< HEAD
 ) -> Model:
-=======
-):
->>>>>>> b7b77fbc
     res = Model.create(
         name,
         module=module,
