from __future__ import annotations

import asyncio
import functools
import logging
import os
import sys
import typing as t

from simple_di import Provide
from simple_di import inject
from starlette.exceptions import HTTPException
from starlette.responses import PlainTextResponse

<<<<<<< HEAD
from ..context import Context as Context
from ..context import trace_context
=======
>>>>>>> bae06212
from ...exceptions import BentoMLException
from ..configuration.containers import BentoMLContainer
from ..context import trace_context
from ..server.base_app import BaseAppFactory
from ..service.service import Service

if t.TYPE_CHECKING:
    from opentelemetry.sdk.trace import Span
    from starlette.applications import Starlette
    from starlette.middleware import Middleware
    from starlette.requests import Request
    from starlette.responses import Response
    from starlette.routing import BaseRoute

    from ..service.inference_api import InferenceAPI

    LifecycleHook = t.Callable[[], None | t.Coroutine[t.Any, t.Any, None]]


logger = logging.getLogger(__name__)

DEFAULT_INDEX_HTML = """\
<!DOCTYPE html>
<html lang="en">
  <head>
    <meta charset="UTF-8">
    <title>BentoML Prediction Service</title>
    <!-- Google Tag Manager -->
    <script>(function(w,d,s,l,i){w[l]=w[l]||[];w[l].push({'gtm.start':
    new Date().getTime(),event:'gtm.js'});var f=d.getElementsByTagName(s)[0],
    j=d.createElement(s),dl=l!='dataLayer'?'&l='+l:'';j.async=true;j.src=
    'https://www.googletagmanager.com/gtm.js?id='+i+dl;f.parentNode.insertBefore(j,f);
    })(window,document,'script','dataLayer','GTM-WNPGWRM');</script>
    <!-- End Google Tag Manager -->
    <link rel="stylesheet" type="text/css" href="./static_content/swagger-ui.css" />
    <link rel="stylesheet" type="text/css" href="./static_content/index.css" />
    <link rel="icon" type="image/png" href="./static_content/favicon-32x32.png" sizes="32x32" />
    <link rel="icon" type="image/png" href="./static_content/favicon-96x96.png" sizes="96x96" />
  </head>
  <body>
    <!-- Google Tag Manager (noscript) -->
    <noscript><iframe src="https://www.googletagmanager.com/ns.html?id=GTM-WNPGWRM"
    height="0" width="0" style="display:none;visibility:hidden"></iframe></noscript>
    <!-- End Google Tag Manager (noscript) -->
    <div id="swagger-ui"></div>
    <script src="./static_content/swagger-ui-bundle.js" charset="UTF-8"> </script>
    <script src="./static_content/swagger-ui-standalone-preset.js" charset="UTF-8"> </script>
    <script src="./static_content/swagger-initializer.js" charset="UTF-8"> </script>
    <div class="version">
        <div class="version-section"><a href="https://github.com/bentoml/BentoML" class="github-corner" aria-label="Powered by BentoML">
            <svg width="80" height="80" viewBox="0 0 250 250" style="fill:#151513; color:#fff; position: absolute; top: 0; border: 0; right: 0;" aria-hidden="true">
            <path d="M0,0 L115,115 L130,115 L142,142 L250,250 L250,0 Z"></path>
            <path d="M128.3,109.0 C113.8,99.7 119.0,89.6 119.0,89.6 C122.0,82.7 120.5,78.6 120.5,78.6 C119.2,72.0 123.4,76.3 123.4,76.3 C127.3,80.9 125.5,87.3 125.5,87.3 C122.9,97.6 130.6,101.9 134.4,103.2" fill="currentColor" style="transform-origin: 130px 106px;" class="octo-arm"></path>
            <path d="M115.0,115.0 C114.9,115.1 118.7,116.5 119.8,115.4 L133.7,101.6 C136.9,99.2 139.9,98.4 142.2,98.6 C133.8,88.0 127.5,74.4 143.8,58.0 C148.5,53.4 154.0,51.2 159.7,51.0 C160.3,49.4 163.2,43.6 171.4,40.1 C171.4,40.1 176.1,42.5 178.8,56.2 C183.1,58.6 187.2,61.8 190.9,65.4 C194.5,69.0 197.7,73.2 200.1,77.6 C213.8,80.2 216.3,84.9 216.3,84.9 C212.7,93.1 206.9,96.0 205.4,96.6 C205.1,102.4 203.0,107.8 198.3,112.5 C181.9,128.9 168.3,122.5 157.7,114.1 C157.9,116.9 156.7,120.9 152.7,124.9 L141.0,136.5 C139.8,137.7 141.6,141.9 141.8,141.8 Z" fill="currentColor" class="octo-body"></path>
            </svg></a>
        </div>
    </div>
  </body>
</html>
"""


def log_exception(request: Request, exc_info: t.Any) -> None:
    """
    Logs an exception.  This is called by :meth:`handle_exception`
    if debugging is disabled and right before the handler is called.
    The default implementation logs the exception as error on the
    :attr:`logger`.
    """
    logger.error(
        "Exception on %s [%s]", request.url.path, request.method, exc_info=exc_info
    )


class HTTPAppFactory(BaseAppFactory):
    """
    HTTPApp creates a REST API server based on APIs defined with a BentoService
    via BentoService#apis. Each InferenceAPI will become one
    endpoint exposed on the REST server, and the RequestHandler defined on each
    InferenceAPI object will be used to handle Request object before feeding the
    request data into a Service API function
    """

    @inject
    def __init__(
        self,
        bento_service: Service,
        enable_access_control: bool = Provide[BentoMLContainer.http.cors.enabled],
        access_control_options: dict[str, list[str] | str | int] = Provide[
            BentoMLContainer.access_control_options
        ],
        enable_metrics: bool = Provide[
            BentoMLContainer.api_server_config.metrics.enabled
        ],
        timeout: int = Provide[BentoMLContainer.api_server_config.traffic.timeout],
        max_concurrency: int
        | None = Provide[BentoMLContainer.api_server_config.traffic.max_concurrency],
    ):
        self.bento_service = bento_service
        self.enable_access_control = enable_access_control
        self.access_control_options = access_control_options
        self.enable_metrics = enable_metrics
        super().__init__(timeout=timeout, max_concurrency=max_concurrency)

    @property
    def name(self) -> str:
        return self.bento_service.name

    async def index_view_func(self, _: Request) -> Response:
        """
        The default index view for BentoML API server. This includes the readme
        generated from docstring and swagger UI
        """
        from starlette.responses import Response

        # TODO: add readme description.
        return Response(
            content=DEFAULT_INDEX_HTML,
            status_code=200,
            media_type="text/html",
        )

    async def docs_view_func(self, _: Request) -> Response:
        from starlette.responses import JSONResponse

        return JSONResponse(self.bento_service.openapi_spec.asdict())

    @property
    def routes(self) -> list[BaseRoute]:
        """
        Setup routes for bento model server, including:

        /               Index Page, shows readme docs, metadata, and Swagger UI
        /docs.json      Returns Swagger/OpenAPI definition file in json format
        /healthz        liveness probe endpoint
        /readyz         Readiness probe endpoint
        /metrics        Prometheus metrics endpoint

        And user defined InferenceAPI list into routes, e.g.:
        /classify
        /predict
        """
        from starlette.routing import Mount
        from starlette.routing import Route
        from starlette.staticfiles import StaticFiles

        routes = super().routes

        routes.append(Route(path="/", name="home", endpoint=self.index_view_func))
        routes.append(
            Route(
                path="/docs.json",
                name="docs",
                endpoint=self.docs_view_func,
            )
        )

        parent_dir_path = os.path.dirname(os.path.realpath(__file__))
        routes.append(
            Mount(
                "/static_content",
                app=StaticFiles(
                    directory=os.path.join(parent_dir_path, "static_content")
                ),
                name="static_content",
            )
        )

        for _, api in self.bento_service.apis.items():
            api_route_endpoint = self._create_api_endpoint(api)
            if api.route.startswith("/"):
                route_path = api.route
            else:
                route_path = f"/{api.route}"

            routes.append(
                Route(
                    path=route_path,
                    name=api.name,
                    endpoint=api_route_endpoint,
                    methods=api.input.HTTP_METHODS,
                )
            )

        return routes

    @property
    def middlewares(self) -> list[Middleware]:
        middlewares = super().middlewares

        from starlette.middleware import Middleware

        for middleware_cls, options in self.bento_service.middlewares:
            middlewares.append(Middleware(middleware_cls, **options))

        if self.enable_access_control:
            assert (
                self.access_control_options.get("allow_origins") is not None
            ), "To enable cors, access_control_allow_origin must be set"

            from starlette.middleware.cors import CORSMiddleware

            middlewares.append(
                Middleware(CORSMiddleware, **self.access_control_options)
            )

        # metrics middleware
        if self.enable_metrics:
            from .http.instruments import HTTPTrafficMetricsMiddleware

            middlewares.append(Middleware(HTTPTrafficMetricsMiddleware))

        # otel middleware
        from opentelemetry.instrumentation.asgi import OpenTelemetryMiddleware

        def client_request_hook(span: Span, _: dict[str, t.Any]) -> None:
            if span is not None:
                trace_context.request_id = span.context.span_id

        middlewares.append(
            Middleware(
                OpenTelemetryMiddleware,
                excluded_urls=BentoMLContainer.tracing_excluded_urls.get(),
                default_span_details=None,
                server_request_hook=None,
                client_request_hook=client_request_hook,
                tracer_provider=BentoMLContainer.tracer_provider.get(),
            )
        )

        access_log_config = BentoMLContainer.api_server_config.logging.access
        if access_log_config.enabled.get():
            from .http.access import AccessLogMiddleware

            access_logger = logging.getLogger("bentoml.access")
            if access_logger.getEffectiveLevel() <= logging.INFO:
                middlewares.append(
                    Middleware(
                        AccessLogMiddleware,
                        has_request_content_length=access_log_config.request_content_length.get(),
                        has_request_content_type=access_log_config.request_content_type.get(),
                        has_response_content_length=access_log_config.response_content_length.get(),
                        has_response_content_type=access_log_config.response_content_type.get(),
                    )
                )

        return middlewares

    @property
    def on_startup(self) -> list[LifecycleHook]:
        on_startup = [
            *self.bento_service.startup_hooks,
            self.bento_service.on_asgi_app_startup,
        ]
        if BentoMLContainer.development_mode.get():
            for runner in self.bento_service.runners:
                on_startup.append(functools.partial(runner.init_local, quiet=True))
        else:
            for runner in self.bento_service.runners:
                if runner.embedded:
                    on_startup.append(functools.partial(runner.init_local, quiet=True))
                else:
                    on_startup.append(runner.init_client)
        on_startup.extend(super().on_startup)
        return on_startup

    async def readyz(self, _: "Request") -> "Response":
        if BentoMLContainer.api_server_config.runner_probe.enabled.get():
            runner_statuses = (
                runner.runner_handle_is_ready() for runner in self.bento_service.runners
            )
            runners_ready = all(await asyncio.gather(*runner_statuses))

            if not runners_ready:
                raise HTTPException(status_code=503, detail="Runners are not ready.")

        return PlainTextResponse("\n", status_code=200)

    @property
    def on_shutdown(self) -> list[LifecycleHook]:
        on_shutdown = [
            *self.bento_service.shutdown_hooks,
            self.bento_service.on_asgi_app_shutdown,
        ]
        for runner in self.bento_service.runners:
            on_shutdown.append(runner.destroy)
        on_shutdown.extend(super().on_shutdown)
        return on_shutdown

    def __call__(self) -> Starlette:
        app = super().__call__()
        for mount_app, path, name in self.bento_service.mount_apps:
            app.mount(app=mount_app, path=path, name=name)
        return app

    def _create_api_endpoint(
        self,
        api: InferenceAPI,
    ) -> t.Callable[[Request], t.Coroutine[t.Any, t.Any, Response]]:
        """
        Create api function for flask route, it wraps around user defined API
        callback and adapter class, and adds request logging and instrument metrics
        """
        from starlette.concurrency import run_in_threadpool  # type: ignore
        from starlette.responses import JSONResponse

        from ..utils import is_async_callable

        async def api_func(request: Request) -> Response:
            # handle_request may raise 4xx or 5xx exception.
            output = None
            with self.bento_service.context.in_request(request) as ctx:
                try:
                    input_data = await api.input.from_http_request(request)
                    if api.multi_input:
                        if api.needs_ctx:
                            input_data[api.ctx_param] = ctx
                        if is_async_callable(api.func):
                            output = await api.func(**input_data)
                        else:
                            output = await run_in_threadpool(api.func, **input_data)
                    else:
                        args = (input_data,)
                        if api.needs_ctx:
                            args = (input_data, ctx)
                        if is_async_callable(api.func):
                            output = await api.func(*args)
                        else:
                            output = await run_in_threadpool(api.func, *args)

                    response = await api.output.to_http_response(
                        output, ctx if api.needs_ctx else None
                    )

                    if trace_context.request_id is not None:
                        response.headers["X-BentoML-Request-ID"] = str(
                            trace_context.request_id
                        )
                    if (
                        BentoMLContainer.http.response.trace_id.get()
                        and trace_context.trace_id is not None
                    ):
                        response.headers["X-BentoML-Trace-ID"] = str(
                            trace_context.trace_id
                        )
                except BentoMLException as e:
                    log_exception(request, sys.exc_info())
                    if output is not None:
                        import inspect

                        signature = inspect.signature(api.output.to_proto)
                        param = next(iter(signature.parameters.values()))
                        ann = ""
                        if param is not inspect.Parameter.empty:
                            ann = param.annotation

                        # more descriptive errors if output is available
                        logger.error(
                            "Function '%s' has 'input=%s,output=%s' as IO descriptor, and returns 'result=%s', while expected return type is '%s'",
                            api.name,
                            api.input,
                            api.output,
                            type(output),
                            ann,
                        )

                    status = e.error_code.value
                    if 400 <= status < 500 and status not in (401, 403):
                        response = JSONResponse(
                            content="BentoService error handling API request: %s"
                            % str(e),
                            status_code=status,
                        )
                    else:
                        response = JSONResponse("", status_code=status)
                except asyncio.CancelledError:
                    # Special handling for Python 3.7 compatibility
                    raise
                except Exception:  # pylint: disable=broad-except
                    # For all unexpected error, return 500 by default. For example,
                    # if users' model raises an error of division by zero.
                    log_exception(request, sys.exc_info())

                    response = JSONResponse(
                        "An error has occurred in BentoML user code when handling this request, find the error details in server logs",
                        status_code=500,
                    )
                return response

        return api_func<|MERGE_RESOLUTION|>--- conflicted
+++ resolved
@@ -12,11 +12,6 @@
 from starlette.exceptions import HTTPException
 from starlette.responses import PlainTextResponse
 
-<<<<<<< HEAD
-from ..context import Context as Context
-from ..context import trace_context
-=======
->>>>>>> bae06212
 from ...exceptions import BentoMLException
 from ..configuration.containers import BentoMLContainer
 from ..context import trace_context
