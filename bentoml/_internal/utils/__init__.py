import contextlib
import functools
import socket
import uuid
from datetime import datetime
from pathlib import Path
from typing import (
    Any,
    Callable,
    Generic,
    Iterator,
    Optional,
    Tuple,
    Type,
    TypeVar,
    Union,
)
from urllib.parse import uses_netloc, uses_params, uses_relative

from ..types import PathType
from .gcs import is_gcs_url
from .lazy_loader import LazyLoader
from .s3 import is_s3_url

_T = TypeVar("_T")
_V = TypeVar("_V")

_VALID_URLS = set(uses_relative + uses_netloc + uses_params)
_VALID_URLS.discard("")

DEFAULT_CHUNK_SIZE = 1024 * 8  # 8kb


__all__ = [
    "reserve_free_port",
    "get_free_port",
    "generate_new_version_id",
    "catch_exceptions",
    "is_gcs_url",
    "is_s3_url",
    "LazyLoader",
    "validate_or_create_dir",
]


def generate_new_version_id():
    """
    The default function for generating a new unique version string when saving a new
    bento or a new model
    """
    date_string = datetime.now().strftime("%Y%m%d")
    random_hash = uuid.uuid4().hex[:6].upper()

    # Example output: '20210910_D246ED'
    return f"{date_string}_{random_hash}"


<<<<<<< HEAD
def generate_random_name(name: str):
    return f"{name}_{uuid.uuid4().hex[:6].upper()}"


def validate_or_create_dir(path: PathType) -> None:
    path = Path(path)

    if path.exists():
        if not path.is_dir():
            raise OSError(20, f"{path} is not a directory")
    else:
        path.mkdir(parents=True)
=======
def validate_or_create_dir(*path: PathType) -> None:
    for p in path:
        path = Path(p)

        if path.exists():
            if not path.is_dir():
                raise OSError(20, f"{path} is not a directory")
        else:
            path.mkdir(parents=True)
>>>>>>> 8a23ebd1


class catch_exceptions(Generic[_T], object):
    def __init__(
        self,
        catch_exc: Union[Type[BaseException], Tuple[Type[BaseException], ...]],
        throw_exc: Union[Type[BaseException], Tuple[Type[BaseException], ...]],
        msg: Optional[str] = "",
        fallback: Optional[_T] = None,
        raises: Optional[bool] = True,
    ) -> None:
        self._catch_exc = catch_exc
        self._throw_exc = throw_exc
        self._msg = msg
        self._fallback = fallback
        self._raises = raises

    # TODO: use ParamSpec (3.10+): https://github.com/python/mypy/issues/8645
    def __call__(self, func: Callable[..., _T]) -> Callable[..., Optional[_T]]:
        @functools.wraps(func)
        def _(*args: Any, **kwargs: Any) -> Optional[_T]:
            try:
                return func(*args, **kwargs)
            except self._catch_exc:
                if self._raises:
                    raise self._throw_exc(self._msg)
                return self._fallback

        return _


@contextlib.contextmanager
def reserve_free_port(host: str = "localhost") -> Iterator[int]:
    """
    detect free port and reserve until exit the context
    """
    sock = socket.socket(socket.AF_INET, socket.SOCK_STREAM)
    sock.bind((host, 0))
    port = sock.getsockname()[1]
    yield port
    sock.close()


def get_free_port(host: str = "localhost") -> int:
    """
    detect free port and reserve until exit the context
    """
    sock = socket.socket(socket.AF_INET, socket.SOCK_STREAM)
    sock.bind((host, 0))
    port: int = sock.getsockname()[1]
    sock.close()
    return port<|MERGE_RESOLUTION|>--- conflicted
+++ resolved
@@ -55,20 +55,6 @@
     return f"{date_string}_{random_hash}"
 
 
-<<<<<<< HEAD
-def generate_random_name(name: str):
-    return f"{name}_{uuid.uuid4().hex[:6].upper()}"
-
-
-def validate_or_create_dir(path: PathType) -> None:
-    path = Path(path)
-
-    if path.exists():
-        if not path.is_dir():
-            raise OSError(20, f"{path} is not a directory")
-    else:
-        path.mkdir(parents=True)
-=======
 def validate_or_create_dir(*path: PathType) -> None:
     for p in path:
         path = Path(p)
@@ -78,7 +64,6 @@
                 raise OSError(20, f"{path} is not a directory")
         else:
             path.mkdir(parents=True)
->>>>>>> 8a23ebd1
 
 
 class catch_exceptions(Generic[_T], object):
