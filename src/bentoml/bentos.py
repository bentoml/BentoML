"""
User facing python APIs for managing local bentos and build new bentos.
"""

from __future__ import annotations

import os
import typing as t
import logging
import tempfile
import subprocess

from simple_di import inject
from simple_di import Provide

from .exceptions import BadInput
from .exceptions import InvalidArgument
from .exceptions import BentoMLException
from ._internal.tag import Tag
from ._internal.bento import Bento
from ._internal.utils import resolve_user_filepath
from ._internal.bento.build_config import BentoBuildConfig
from ._internal.configuration.containers import BentoMLContainer

if t.TYPE_CHECKING:
    from .server import Server
    from ._internal.bento import BentoStore
<<<<<<< HEAD
    from ._internal.cloud.yatai import YataiClient
=======
    from ._internal.yatai_client import YataiClient
    from ._internal.bento.build_config import CondaOptions
    from ._internal.bento.build_config import DockerOptions
    from ._internal.bento.build_config import PythonOptions
>>>>>>> 664c5434


logger = logging.getLogger(__name__)

__all__ = [
    "list",
    "get",
    "delete",
    "import_bento",
    "export_bento",
    "push",
    "pull",
    "build",
    "build_bentofile",
    "containerize",
]


@inject
def list(  # pylint: disable=redefined-builtin
    tag: t.Optional[t.Union[Tag, str]] = None,
    _bento_store: "BentoStore" = Provide[BentoMLContainer.bento_store],
) -> "t.List[Bento]":
    return _bento_store.list(tag)


@inject
def get(
    tag: t.Union[Tag, str],
    *,
    _bento_store: "BentoStore" = Provide[BentoMLContainer.bento_store],
) -> Bento:
    return _bento_store.get(tag)


@inject
def delete(
    tag: t.Union[Tag, str],
    *,
    _bento_store: "BentoStore" = Provide[BentoMLContainer.bento_store],
):
    _bento_store.delete(tag)


@inject
def import_bento(
    path: str,
    input_format: t.Optional[str] = None,
    *,
    protocol: t.Optional[str] = None,
    user: t.Optional[str] = None,
    passwd: t.Optional[str] = None,
    params: t.Optional[t.Dict[str, str]] = None,
    subpath: t.Optional[str] = None,
    _bento_store: "BentoStore" = Provide[BentoMLContainer.bento_store],
) -> Bento:
    """
    Import a bento.

    Examples:

    .. code-block:: python

        # imports 'my_bento' from '/path/to/folder/my_bento.bento'
        bentoml.import_bento('/path/to/folder/my_bento.bento')

        # imports 'my_bento' from '/path/to/folder/my_bento.tar.gz'
        # currently supported formats are tar.gz ('gz'),
        # tar.xz ('xz'), tar.bz2 ('bz2'), and zip
        bentoml.import_bento('/path/to/folder/my_bento.tar.gz')
        # treats 'my_bento.ext' as a gzipped tarfile
        bentoml.import_bento('/path/to/folder/my_bento.ext', 'gz')

        # imports 'my_bento', which is stored as an
        # uncompressed folder, from '/path/to/folder/my_bento/'
        bentoml.import_bento('/path/to/folder/my_bento', 'folder')

        # imports 'my_bento' from the S3 bucket 'my_bucket',
        # path 'folder/my_bento.bento'
        # requires `fs-s3fs <https://pypi.org/project/fs-s3fs/>`_
        bentoml.import_bento('s3://my_bucket/folder/my_bento.bento')
        bentoml.import_bento('my_bucket/folder/my_bento.bento', protocol='s3')
        bentoml.import_bento('my_bucket', protocol='s3',
                             subpath='folder/my_bento.bento')
        bentoml.import_bento('my_bucket', protocol='s3',
                             subpath='folder/my_bento.bento',
                             user='<AWS access key>', passwd='<AWS secret key>',
                             params={'acl': 'public-read',
                                     'cache-control': 'max-age=2592000,public'})

    For a more comprehensive description of what each of the keyword arguments
    (:code:`protocol`, :code:`user`, :code:`passwd`,
     :code:`params`, and :code:`subpath`) mean, see the
    `FS URL documentation <https://docs.pyfilesystem.org/en/latest/openers.html>`_.

    Args:
        tag: the tag of the bento to export
        path: can be one of two things:
              * a folder on the local filesystem
              * an `FS URL <https://docs.pyfilesystem.org/en/latest/openers.html>`_,
                for example :code:`'s3://my_bucket/folder/my_bento.bento'`
        protocol: (expert) The FS protocol to use when exporting. Some example protocols
                  are :code:`'ftp'`, :code:`'s3'`, and :code:`'userdata'`
        user: (expert) the username used for authentication if required, e.g. for FTP
        passwd: (expert) the username used for authentication if required, e.g. for FTP
        params: (expert) a map of parameters to be passed to the FS used for
                export, e.g. :code:`{'proxy': 'myproxy.net'}` for setting a
                proxy for FTP
        subpath: (expert) the path inside the FS that the bento should be exported to
        _bento_store: the bento store to save the bento to

    Returns:
        Bento: the imported bento
    """
    return Bento.import_from(
        path,
        input_format,
        protocol=protocol,
        user=user,
        passwd=passwd,
        params=params,
        subpath=subpath,
    ).save(_bento_store)


@inject
def export_bento(
    tag: t.Union[Tag, str],
    path: str,
    output_format: t.Optional[str] = None,
    *,
    protocol: t.Optional[str] = None,
    user: t.Optional[str] = None,
    passwd: t.Optional[str] = None,
    params: t.Optional[t.Dict[str, str]] = None,
    subpath: t.Optional[str] = None,
    _bento_store: "BentoStore" = Provide[BentoMLContainer.bento_store],
) -> str:
    """
    Export a bento.

    To export a bento to S3, you must install BentoML with extras ``aws``:

    .. code-block:: bash

       » pip install bentoml[aws]

    Examples:

    .. code-block:: python

        # exports 'my_bento' to '/path/to/folder/my_bento-version.bento' in BentoML's default format
        bentoml.export_bento('my_bento:latest', '/path/to/folder')
        # note that folders can only be passed if exporting to the local filesystem; otherwise the
        # full path, including the desired filename, must be passed

        # exports 'my_bento' to '/path/to/folder/my_bento.bento' in BentoML's default format
        bentoml.export_bento('my_bento:latest', '/path/to/folder/my_bento')
        bentoml.export_bento('my_bento:latest', '/path/to/folder/my_bento.bento')

        # exports 'my_bento' to '/path/to/folder/my_bento.tar.gz' in gzip format
        # currently supported formats are tar.gz ('gz'), tar.xz ('xz'), tar.bz2 ('bz2'), and zip
        bentoml.export_bento('my_bento:latest', '/path/to/folder/my_bento.tar.gz')
        # outputs a gzipped tarfile as 'my_bento.ext'
        bentoml.export_bento('my_bento:latest', '/path/to/folder/my_bento.ext', 'gz')

        # exports 'my_bento' to '/path/to/folder/my_bento/' as a folder
        bentoml.export_bento('my_bento:latest', '/path/to/folder/my_bento', 'folder')

        # exports 'my_bento' to the S3 bucket 'my_bucket' as 'folder/my_bento-version.bento'
        bentoml.export_bento('my_bento:latest', 's3://my_bucket/folder')
        bentoml.export_bento('my_bento:latest', 'my_bucket/folder', protocol='s3')
        bentoml.export_bento('my_bento:latest', 'my_bucket', protocol='s3', subpath='folder')
        bentoml.export_bento('my_bento:latest', 'my_bucket', protocol='s3', subpath='folder',
                             user='<AWS access key>', passwd='<AWS secret key>',
                             params={'acl': 'public-read', 'cache-control': 'max-age=2592000,public'})

    For a more comprehensive description of what each of the keyword arguments (:code:`protocol`,
    :code:`user`, :code:`passwd`, :code:`params`, and :code:`subpath`) mean, see the
    `FS URL documentation <https://docs.pyfilesystem.org/en/latest/openers.html>`_.

    Args:
        tag: the tag of the Bento to export
        path: can be either:
              * a folder on the local filesystem
              * an `FS URL <https://docs.pyfilesystem.org/en/latest/openers.html>`_. For example, :code:`'s3://my_bucket/folder/my_bento.bento'`
        protocol: (expert) The FS protocol to use when exporting. Some example protocols are :code:`'ftp'`, :code:`'s3'`, and :code:`'userdata'`
        user: (expert) the username used for authentication if required, e.g. for FTP
        passwd: (expert) the username used for authentication if required, e.g. for FTP
        params: (expert) a map of parameters to be passed to the FS used for export, e.g. :code:`{'proxy': 'myproxy.net'}` for setting a proxy for FTP
        subpath: (expert) the path inside the FS that the bento should be exported to
        _bento_store: save Bento created to this BentoStore

    Returns:
        str: A representation of the path that the Bento was exported to. If it was exported to the local filesystem,
            this will be the OS path to the exported Bento. Otherwise, it will be an FS URL.
    """
    bento = get(tag, _bento_store=_bento_store)
    return bento.export(
        path,
        output_format,
        protocol=protocol,
        user=user,
        passwd=passwd,
        params=params,
        subpath=subpath,
    )


@inject
def push(
    tag: t.Union[Tag, str],
    *,
    force: bool = False,
    _bento_store: "BentoStore" = Provide[BentoMLContainer.bento_store],
    _yatai_client: YataiClient = Provide[BentoMLContainer.yatai_client],
):
    """Push Bento to a yatai server."""
    bento = _bento_store.get(tag)
    if not bento:
        raise BentoMLException(f"Bento {tag} not found in local store")
    _yatai_client.push_bento(bento, force=force)


@inject
def pull(
    tag: t.Union[Tag, str],
    *,
    force: bool = False,
    _bento_store: BentoStore = Provide[BentoMLContainer.bento_store],
    _yatai_client: YataiClient = Provide[BentoMLContainer.yatai_client],
):
    _yatai_client.pull_bento(tag, force=force, bento_store=_bento_store)


@inject
def build(
    service: str,
    *,
    name: str | None = None,
    labels: dict[str, str] | None = None,
    description: str | None = None,
    include: t.List[str] | None = None,
    exclude: t.List[str] | None = None,
    docker: DockerOptions | dict[str, t.Any] | None = None,
    python: PythonOptions | dict[str, t.Any] | None = None,
    conda: CondaOptions | dict[str, t.Any] | None = None,
    version: str | None = None,
    build_ctx: str | None = None,
    _bento_store: BentoStore = Provide[BentoMLContainer.bento_store],
) -> Bento:
    """
    User-facing API for building a Bento. The available build options are identical to the keys of a
    valid 'bentofile.yaml' file.

    This API will not respect any 'bentofile.yaml' files. Build options should instead be provided
    via function call parameters.

    Args:
        service: import str for finding the bentoml.Service instance build target
        labels: optional immutable labels for carrying contextual info
        description: optional description string in markdown format
        include: list of file paths and patterns specifying files to include in Bento,
                 default is all files under build_ctx, beside the ones excluded from the
                 exclude parameter or a :code:`.bentoignore` file for a given directory
        exclude: list of file paths and patterns to exclude from the final Bento archive
        docker: dictionary for configuring Bento's containerization process, see details
                in :class:`bentoml._internal.bento.build_config.DockerOptions`
        python: dictionary for configuring Bento's python dependencies, see details in
                :class:`bentoml._internal.bento.build_config.PythonOptions`
        conda: dictionary for configuring Bento's conda dependencies, see details in
               :class:`bentoml._internal.bento.build_config.CondaOptions`
        version: Override the default auto generated version str
        build_ctx: Build context directory, when used as
        _bento_store: save Bento created to this BentoStore

    Returns:
        Bento: a Bento instance representing the materialized Bento saved in BentoStore

    Example:

        .. code-block::

           import bentoml

           bentoml.build(
               service="fraud_detector.py:svc",
               version="any_version_label",  # override default version generator
               description=open("README.md").read(),
               include=['*'],
               exclude=[], # files to exclude can also be specified with a .bentoignore file
               labels={
                   "foo": "bar",
                   "team": "abc"
               },
               python=dict(
                   packages=["tensorflow", "numpy"],
                   # requirements_txt="./requirements.txt",
                   index_url="http://<api token>:@mycompany.com/pypi/simple",
                   trusted_host=["mycompany.com"],
                   find_links=['thirdparty..'],
                   extra_index_url=["..."],
                   pip_args="ANY ADDITIONAL PIP INSTALL ARGS",
                   wheels=["./wheels/*"],
                   lock_packages=True,
               ),
               docker=dict(
                   distro="amazonlinux2",
                   setup_script="setup_docker_container.sh",
                   python_version="3.8",
               ),
           )

    """
    build_config = BentoBuildConfig(
        service=service,
        name=name,
        description=description,
        labels=labels,
        include=include,
        exclude=exclude,
        docker=docker,
        python=python,
        conda=conda,
    )

    build_args = ["bentoml", "build"]

    if build_ctx is None:
        build_ctx = "."
    build_args.append(build_ctx)

    if version is not None:
        build_args.extend(["--version", version])
    build_args.extend(["--output", "tag"])

    with tempfile.NamedTemporaryFile(
        "w", encoding="utf-8", prefix="bentoml-build-", suffix=".yaml"
    ) as f:
        build_config.to_yaml(f)
        bentofile_path = os.path.join(os.path.dirname(f.name), f.name)
        build_args.extend(["--bentofile", bentofile_path])
        try:
            output = subprocess.check_output(build_args)
        except subprocess.CalledProcessError as e:
            logger.error("Failed to build BentoService bundle: %s", e)
            raise

    return get(output.decode("utf-8").strip().split("\n")[-1])


@inject
def build_bentofile(
    bentofile: str = "bentofile.yaml",
    *,
    version: str | None = None,
    build_ctx: str | None = None,
    _bento_store: BentoStore = Provide[BentoMLContainer.bento_store],
) -> Bento:
    """
    Build a Bento base on options specified in a bentofile.yaml file.

    By default, this function will look for a `bentofile.yaml` file in current working
    directory.

    Args:
        bentofile: The file path to build config yaml file
        version: Override the default auto generated version str
        build_ctx: Build context directory, when used as
        _bento_store: save Bento created to this BentoStore
    """
    try:
        bentofile = resolve_user_filepath(bentofile, build_ctx)
    except FileNotFoundError:
        raise InvalidArgument(f'bentofile "{bentofile}" not found')

    build_args = ["bentoml", "build"]
    if build_ctx is None:
        build_ctx = "."
    build_args.append(build_ctx)
    if version is not None:
        build_args.extend(["--version", version])
    build_args.extend(["--bentofile", bentofile, "--output", "tag"])

    try:
        output = subprocess.check_output(build_args)
    except subprocess.CalledProcessError as e:
        logger.error("Failed to build BentoService bundle: %s", e)
        raise

    return get(output.decode("utf-8").strip().split("\n")[-1])


def containerize(bento_tag: Tag | str, **kwargs: t.Any) -> bool:
    """
    DEPRECATED: Use :meth:`bentoml.container.build` instead.
    """
    from .container import build

    # Add backward compatibility for bentoml.bentos.containerize
    logger.warning(
        "'%s.containerize' is deprecated, use '%s.build' instead.",
        __name__,
        "bentoml.container",
    )
    if "docker_image_tag" in kwargs:
        kwargs["image_tag"] = kwargs.pop("docker_image_tag", None)
    if "labels" in kwargs:
        kwargs["label"] = kwargs.pop("labels", None)
    if "tags" in kwargs:
        kwargs["tag"] = kwargs.pop("tags", None)
    try:
        build(bento_tag, **kwargs)
        return True
    except Exception as e:  # pylint: disable=broad-except
        logger.error("Failed to containerize %s: %s", bento_tag, e)
        return False


@inject
def serve(
    bento: str | Tag | Bento,
    server_type: str = "http",
    reload: bool = False,
    production: bool = False,
    env: t.Literal["conda"] | None = None,
    host: str | None = None,
    port: int | None = None,
    working_dir: str | None = None,
    api_workers: int | None = Provide[BentoMLContainer.api_server_workers],
    backlog: int = Provide[BentoMLContainer.api_server_config.backlog],
    ssl_certfile: str | None = Provide[BentoMLContainer.ssl.certfile],
    ssl_keyfile: str | None = Provide[BentoMLContainer.ssl.keyfile],
    ssl_keyfile_password: str | None = Provide[BentoMLContainer.ssl.keyfile_password],
    ssl_version: int | None = Provide[BentoMLContainer.ssl.version],
    ssl_cert_reqs: int | None = Provide[BentoMLContainer.ssl.cert_reqs],
    ssl_ca_certs: str | None = Provide[BentoMLContainer.ssl.ca_certs],
    ssl_ciphers: str | None = Provide[BentoMLContainer.ssl.ciphers],
    enable_reflection: bool = Provide[BentoMLContainer.grpc.reflection.enabled],
    enable_channelz: bool = Provide[BentoMLContainer.grpc.channelz.enabled],
    max_concurrent_streams: int
    | None = Provide[BentoMLContainer.grpc.max_concurrent_streams],
    grpc_protocol_version: str | None = None,
) -> Server:
    logger.warning(
        "bentoml.serve and bentoml.bentos.serve are deprecated; use bentoml.Server instead."
    )

    if server_type == "http":
        from .server import HTTPServer

        if host is None:
            host = t.cast(str, BentoMLContainer.http.host.get())
        if port is None:
            port = t.cast(int, BentoMLContainer.http.port.get())

        res = HTTPServer(
            bento,
            reload,
            production,
            env,
            host,
            port,
            working_dir,
            api_workers,
            backlog,
            ssl_certfile,
            ssl_keyfile,
            ssl_keyfile_password,
            ssl_version,
            ssl_cert_reqs,
            ssl_ca_certs,
            ssl_ciphers,
        )
    elif server_type == "grpc":
        from .server import GrpcServer

        if host is None:
            host = t.cast(str, BentoMLContainer.grpc.host.get())
        if port is None:
            port = t.cast(int, BentoMLContainer.grpc.port.get())

        res = GrpcServer(
            bento,
            reload,
            production,
            env,
            host,
            port,
            working_dir,
            api_workers,
            backlog,
            enable_reflection,
            enable_channelz,
            max_concurrent_streams,
            grpc_protocol_version,
        )
    else:
        raise BadInput(f"Unknown server type: '{server_type}'")

    res.start()
    return res<|MERGE_RESOLUTION|>--- conflicted
+++ resolved
@@ -25,14 +25,10 @@
 if t.TYPE_CHECKING:
     from .server import Server
     from ._internal.bento import BentoStore
-<<<<<<< HEAD
     from ._internal.cloud.yatai import YataiClient
-=======
-    from ._internal.yatai_client import YataiClient
     from ._internal.bento.build_config import CondaOptions
     from ._internal.bento.build_config import DockerOptions
     from ._internal.bento.build_config import PythonOptions
->>>>>>> 664c5434
 
 
 logger = logging.getLogger(__name__)
