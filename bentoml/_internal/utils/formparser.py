--- conflicted
+++ resolved
@@ -3,12 +3,6 @@
 import typing as t
 
 import multipart.multipart as multipart
-<<<<<<< HEAD
-=======
-from starlette.datastructures import Headers, MutableHeaders
-from starlette.formparsers import _user_safe_decode  # type: ignore[reportPrivateUsage]
-from starlette.formparsers import MultiPartMessage
->>>>>>> 3948fb2c
 from starlette.requests import Request
 from starlette.responses import Response
 from starlette.formparsers import _user_safe_decode  # type: ignore
@@ -167,9 +161,7 @@
     return None
 
 
-async def concat_to_multipart_responses(
-    responses: t.Mapping[str, Response]
-) -> Response:
+async def concat_to_multipart_responses(responses: t.Mapping[str, Response]) -> Response:
     boundary = uuid.uuid4().hex
     headers = {"content-type": f"multipart/form-data; boundary={boundary}"}
 
