<<<<<<< HEAD
{% set __cached__ = [] %}
{% set __user_defined_image__ = __options__base_image is not none %}
=======
{# BENTOML INTERNAL #}
>>>>>>> 1383c36d
{% set __python_pip_args__=expands_bento_path("env", "python", "pip_args.txt", bento_path=bento__path) %}
{% set __python_requirements_lock__=expands_bento_path("env", "python", "requirements.lock.txt", bento_path=bento__path) %}
{% set __python_requirements_txt__=expands_bento_path("env", "python", "requirements.txt", bento_path=bento__path) %}
{# users can use these values #}
{% set bento__entrypoint = bento__entrypoint | default(expands_bento_path("env", "docker", "entrypoint.sh", bento_path=bento__path)) %}
{% set bento__pip_cmd = bento__pip_cmd | default("pip") %}
{% set bento__pypi_version = bento__pypi_version | default(__bentoml_version__) %}
# syntax = docker/dockerfile:1.4-labs
#
# ===========================================
#
# THIS IS A GENERATED DOCKERFILE. DO NOT EDIT
#
# ===========================================

# Block SETUP_BENTO_BASE_IMAGE
{% block SETUP_BENTO_BASE_IMAGE %}
FROM {{ __base_image__ }} as cached

FROM {{ __base_image__ }} as base

{% set __cached__ = [] %}
{% for key in __supported_architectures__ if key not in __cached__ %}
  {% if 'arm64' in key or 'aarch64' in key %}
  {% do __cached__.append(key) %}
FROM base as base-arm64
  {% elif 'armhf' in key or 'armel' in key %}
  {% do __cached__.append(key) %}
FROM base as base-arm
  {% elif 'i386' in key %}
  {% do __cached__.append(key) %}
FROM base as base-386
  {% else %}
  {% do __cached__.append(key) %}
FROM base as base-{{ key }}
  {% endif %}
{% endfor %}

FROM base-${TARGETARCH}

ARG TARGETARCH

ARG TARGETPLATFORM

ENV LANG=C.UTF-8

ENV LC_ALL=C.UTF-8

ENV PYTHONIOENCODING=UTF-8

ENV PYTHONUNBUFFERED=1

<<<<<<< HEAD
ENV PATH {{ expands_bento_path("env", "docker", bento_path=bento__path) }}:/usr/local/bin:$PATH

=======
>>>>>>> 1383c36d
{% endblock %}

# Block SETUP_BENTO_USER
{% block SETUP_BENTO_USER %}
ARG BENTO_USER={{ bento__user }}
ARG BENTO_USER_UID={{ bento__uid_gid }}
ARG BENTO_USER_GID={{ bento__uid_gid }}
RUN groupadd -g $BENTO_USER_GID -o $BENTO_USER && useradd -m -u $BENTO_USER_UID -g $BENTO_USER_GID -o -r $BENTO_USER
{% endblock %}
{% block SETUP_BENTO_ENVARS %}
{% if __options__env is not none %}
{% for key, value in __options__env.items() -%}

ENV {{ key }}={{ value }}
{% endfor -%}
{% endif -%}

ARG BENTO_PATH={{ bento__path }}
ENV BENTO_PATH=$BENTO_PATH
ENV BENTOML_HOME={{ bento__home }}

RUN mkdir $BENTO_PATH && chown {{ bento__user }}:{{ bento__user }} $BENTO_PATH -R
WORKDIR $BENTO_PATH

# init related components
COPY --chown={{ bento__user }}:{{ bento__user }} . ./

{% endblock %}
<<<<<<< HEAD
{% if __is_editable__ == true %}
# Install bentoml from editable wheel
ENV BENTOML_VERSION={{ __bentoml_version__ }}
RUN --mount=type=cache,mode=0777,target=/root/.cache/pip \
    {{ bento__pip_cmd }} install --no-cache-dir {{ expands_bento_path("env", "docker", "whl", bento_path=bento__path) }}/bentoml-{{ __bentoml_version__ }}-py3-none-any.whl
{% else %}
=======
>>>>>>> 1383c36d
# Install bentoml=={{ bento__pypi_version }}
ENV BENTOML_VERSION={{ bento__pypi_version }}
RUN --mount=type=cache,mode=0777,target=/root/.cache/pip \
    {{ bento__pip_cmd }} install bentoml==${BENTOML_VERSION} --no-cache-dir
<<<<<<< HEAD
{% endif %}
=======

# Block SETUP_BENTO_COMPONENTS
>>>>>>> 1383c36d
{% block SETUP_BENTO_COMPONENTS %}

# Install python package dependencies with pip
# BentoML by default generates two requirement files:
#  - ./env/python/requirements.lock.txt: all dependencies locked to its version presented during `build`
#  - ./env/python/requirements.txt: all dependencies as user specified in code or requirements.txt file
# We will try to install from  requirements.txt.lock to install package with -U,
# else we will try to install from requirements.txt.
RUN --mount=type=cache,mode=0777,target=/root/.cache/pip bash <<EOF
if [ -f {{ __python_pip_args__ }} ]; then
  EXTRA_PIP_INSTALL_ARGS=$(cat {{ __python_pip_args__ }})
fi
if [ -f {{ __python_requirements_lock__ }} ]; then
  echo "Installing pip packages from 'requirements.lock.txt'.."
  {{ bento__pip_cmd }} install -r {{ __python_requirements_lock__ }} -U $EXTRA_PIP_INSTALL_ARGS
else
  if [ -f {{ __python_requirements_txt__ }} ]; then
    echo "Installing pip packages from 'requirements.txt'.."
    {{ bento__pip_cmd }} install -r {{ __python_requirements_txt__ }} -U $EXTRA_PIP_INSTALL_ARGS
  fi
fi
EOF

# install wheels included in Bento
RUN bash <<EOF
if [ -d {{ expands_bento_path("env", "python", "wheels", bento_path=bento__path) }} ]; then
  echo "Installing wheels.."
<<<<<<< HEAD
  {{ bento__pip_cmd }} install {{ expands_bento_path("env", "python", "wheels", "*.whl", bento_path=bento__path) }}
=======
  {{ bento__pip_cmd }} install {{ expands_bento_path("env", "python", "wheels", "*.whl", bento_path=bento__path) }} -U $EXTRA_PIP_INSTALL_ARGS
>>>>>>> 1383c36d
fi
EOF

# Run user setup scripts if exists
RUN bash <<EOF
if [ -f {{ expands_bento_path("env", "docker", "setup_script", bento_path=bento__path) }} ]; then
<<<<<<< HEAD
=======
  echo "Running user setup script.."
>>>>>>> 1383c36d
  chmod +x {{ expands_bento_path("env", "docker", "setup_script", bento_path=bento__path) }}
  {{ expands_bento_path("env", "docker", "setup_script", bento_path=bento__path) }}
fi
EOF

{% endblock %}

# Block SETUP_BENTO_ENTRYPOINT
{% block SETUP_BENTO_ENTRYPOINT %}
# Default port for BentoServer
EXPOSE 3000

RUN chmod +x {{ bento__entrypoint }}

USER bentoml

ENTRYPOINT [ "{{ bento__entrypoint }}" ]

CMD [ "bentoml", "serve", "{{ bento__path }}", "--production" ]
{% endblock %}<|MERGE_RESOLUTION|>--- conflicted
+++ resolved
@@ -1,9 +1,4 @@
-<<<<<<< HEAD
-{% set __cached__ = [] %}
-{% set __user_defined_image__ = __options__base_image is not none %}
-=======
 {# BENTOML INTERNAL #}
->>>>>>> 1383c36d
 {% set __python_pip_args__=expands_bento_path("env", "python", "pip_args.txt", bento_path=bento__path) %}
 {% set __python_requirements_lock__=expands_bento_path("env", "python", "requirements.lock.txt", bento_path=bento__path) %}
 {% set __python_requirements_txt__=expands_bento_path("env", "python", "requirements.txt", bento_path=bento__path) %}
@@ -56,11 +51,6 @@
 
 ENV PYTHONUNBUFFERED=1
 
-<<<<<<< HEAD
-ENV PATH {{ expands_bento_path("env", "docker", bento_path=bento__path) }}:/usr/local/bin:$PATH
-
-=======
->>>>>>> 1383c36d
 {% endblock %}
 
 # Block SETUP_BENTO_USER
@@ -89,25 +79,12 @@
 COPY --chown={{ bento__user }}:{{ bento__user }} . ./
 
 {% endblock %}
-<<<<<<< HEAD
-{% if __is_editable__ == true %}
-# Install bentoml from editable wheel
-ENV BENTOML_VERSION={{ __bentoml_version__ }}
-RUN --mount=type=cache,mode=0777,target=/root/.cache/pip \
-    {{ bento__pip_cmd }} install --no-cache-dir {{ expands_bento_path("env", "docker", "whl", bento_path=bento__path) }}/bentoml-{{ __bentoml_version__ }}-py3-none-any.whl
-{% else %}
-=======
->>>>>>> 1383c36d
 # Install bentoml=={{ bento__pypi_version }}
 ENV BENTOML_VERSION={{ bento__pypi_version }}
 RUN --mount=type=cache,mode=0777,target=/root/.cache/pip \
     {{ bento__pip_cmd }} install bentoml==${BENTOML_VERSION} --no-cache-dir
-<<<<<<< HEAD
-{% endif %}
-=======
 
 # Block SETUP_BENTO_COMPONENTS
->>>>>>> 1383c36d
 {% block SETUP_BENTO_COMPONENTS %}
 
 # Install python package dependencies with pip
@@ -135,21 +112,14 @@
 RUN bash <<EOF
 if [ -d {{ expands_bento_path("env", "python", "wheels", bento_path=bento__path) }} ]; then
   echo "Installing wheels.."
-<<<<<<< HEAD
-  {{ bento__pip_cmd }} install {{ expands_bento_path("env", "python", "wheels", "*.whl", bento_path=bento__path) }}
-=======
   {{ bento__pip_cmd }} install {{ expands_bento_path("env", "python", "wheels", "*.whl", bento_path=bento__path) }} -U $EXTRA_PIP_INSTALL_ARGS
->>>>>>> 1383c36d
 fi
 EOF
 
 # Run user setup scripts if exists
 RUN bash <<EOF
 if [ -f {{ expands_bento_path("env", "docker", "setup_script", bento_path=bento__path) }} ]; then
-<<<<<<< HEAD
-=======
   echo "Running user setup script.."
->>>>>>> 1383c36d
   chmod +x {{ expands_bento_path("env", "docker", "setup_script", bento_path=bento__path) }}
   {{ expands_bento_path("env", "docker", "setup_script", bento_path=bento__path) }}
 fi
