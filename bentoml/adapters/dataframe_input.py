--- conflicted
+++ resolved
@@ -12,12 +12,8 @@
 # limitations under the License.
 
 import argparse
-<<<<<<< HEAD
 import chardet
 import sys
-from pandas.io.parsers import TextFileReader
-=======
->>>>>>> fcecd97a
 from typing import Iterable, Iterator, Mapping, Optional, Sequence, Tuple
 
 from bentoml.adapters.base_input import parse_cli_input
@@ -302,14 +298,13 @@
             zip(*((self._detect_format(task), task.data) for task in tasks))
         )
 
-<<<<<<< HEAD
         data_type = "str"
         for data in datas:
             print("data is")
             print(data)
             if isinstance(data, pandas.DataFrame):
-                # if there is one TextFileReader, then others
-                # should also be TextFileReader
+                # if there is one pandas DataFrame, then others
+                # should also be pandas DataFrame
                 data_type = "DataFrame"
                 break
 
@@ -317,6 +312,7 @@
             df, batches = read_dataframes_from_json_n_csv(
                 datas, fmts, orient=self.orient, columns=self.columns, dtype=self.dtype,
             )
+
             if df is not None:
                 for task, batch, data in zip(tasks, batches, datas):
                     if batch == 0:
@@ -345,17 +341,6 @@
                         df_merged = df_merged.append(df)
             return (df_merged,)
 
-        for task in tasks:
-            task.discard(
-                http_status=400,
-                err_msg=f"{self.__class__.__name__} Wrong input format.",
-            )
-        return (None,)
-=======
-        df, batchs = read_dataframes_from_json_n_csv(
-            datas, fmts, orient=self.orient, columns=self.columns, dtype=self.dtype,
-        )
-
         if df is None:
             for task in tasks:
                 task.discard(
@@ -364,21 +349,10 @@
                 )
             return (df,)
 
-        for task, batch, data in zip(tasks, batchs, datas):
-            if batch == 0:
-                task.discard(
-                    http_status=400,
-                    err_msg=f"{self.__class__.__name__} Wrong input format: {data}.",
-                )
-            else:
-                task.batch = batch
-        return (df,)
-
     def from_inference_job(
         self, input_=None, input_file=None, **extra_args,
     ) -> Iterator[InferenceTask[str]]:
         # TODO: generate small batches of InferenceTasks from large input files
         return super().from_inference_job(
             input_=input_, input_file=input_file, **extra_args
-        )
->>>>>>> fcecd97a
+        )