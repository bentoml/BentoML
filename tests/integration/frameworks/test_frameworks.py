--- conflicted
+++ resolved
@@ -10,10 +10,6 @@
 from bentoml._internal.models.model import ModelContext
 from bentoml._internal.models.model import ModelSignature
 from bentoml._internal.runner.runner import Runner
-<<<<<<< HEAD
-=======
-from bentoml._internal.runner.resource import Resource
->>>>>>> b8552cd4
 from bentoml._internal.runner.strategy import DefaultStrategy
 from bentoml._internal.runner.runner_handle.local import LocalRunnerRef
 
@@ -156,8 +152,6 @@
 ):
     for configuration in test_model.configurations:
         model = framework.load_model(saved_model)
-
-<<<<<<< HEAD
         configuration.check_model(model, {})
 
 
@@ -169,9 +163,6 @@
         runner = saved_model.with_options(**config.load_kwargs).to_runner()
         runner.init_local()
         config.check_runner(runner, {})
-=======
-        configuration.check_model(model, Resource())
->>>>>>> b8552cd4
 
 
 def test_runnable(
@@ -183,7 +174,7 @@
         runner.init_local()
         runner_handle = t.cast(LocalRunnerRef, runner._runner_handle)
         runnable = runner_handle._runnable
-        config.check_runnable(runnable, Resource())
+        config.check_runnable(runnable, {})
         runner.destroy()
 
 
@@ -240,22 +231,14 @@
     test_model: FrameworkTestModel,
     saved_model: bentoml.Model,
 ):
-<<<<<<< HEAD
     resource_cfg = {"cpu": 2.0}
-=======
-    resource_cfg = Resource(cpu=2.0)
->>>>>>> b8552cd4
-
     ran_tests = False
     for config in test_model.configurations:
         model_with_options = saved_model.with_options(**config.load_kwargs)
 
         runnable: t.Type[bentoml.Runnable] = framework.get_runnable(model_with_options)
-<<<<<<< HEAD
-=======
         # if "cpu" not in runnable.SUPPORTED_DEVICES:
         #     continue
->>>>>>> b8552cd4
 
         ran_tests = True
 
@@ -269,8 +252,6 @@
 
             runner_handle = t.cast(LocalRunnerRef, runner._runner_handle)
             runnable = runner_handle._runnable
-<<<<<<< HEAD
-=======
             config.check_runnable(runnable, resource_cfg)
             if (
                 hasattr(runnable, "model") and runnable.model is not None
@@ -317,7 +298,7 @@
             runner_handle = t.cast(LocalRunnerRef, runner._runner_handle)
             runnable = runner_handle._runnable
             config.check_runnable(runnable, resource_cfg)
->>>>>>> b8552cd4
+
             if (
                 hasattr(runnable, "model") and runnable.model is not None
             ):  # TODO: add a get_model to test models
@@ -348,11 +329,7 @@
         model_with_options = saved_model.with_options(**config.load_kwargs)
 
         runnable: t.Type[bentoml.Runnable] = framework.get_runnable(model_with_options)
-<<<<<<< HEAD
         if "nvidia.com/gpu" not in runnable.SUPPORTED_RESOURCES:
-=======
-        if runnable.SUPPORT_NVIDIA_GPU:
->>>>>>> b8552cd4
             continue
 
         ran_tests = True
@@ -367,10 +344,8 @@
 
             runner_handle = t.cast(LocalRunnerRef, runner._runner_handle)
             runnable = runner_handle._runnable
-<<<<<<< HEAD
-=======
+
             config.check_runnable(runnable, gpu_resource)
->>>>>>> b8552cd4
             if (
                 hasattr(runnable, "model") and runnable.model is not None
             ):  # TODO: add a get_model to test models
