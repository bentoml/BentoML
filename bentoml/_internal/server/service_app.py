--- conflicted
+++ resolved
@@ -13,14 +13,8 @@
 from ..configuration.containers import BentoMLContainer, BentoServerContainer
 from ..io_descriptors.multipart import Multipart
 
-<<<<<<< HEAD
-if TYPE_CHECKING:  # pragma: no cover
+if TYPE_CHECKING:
     from starlette.routing import BaseRoute
-=======
-if TYPE_CHECKING:
-    from starlette.applications import Starlette
-    from starlette.middleware import Middleware
->>>>>>> 5a6b24ba
     from starlette.requests import Request
     from starlette.responses import Response
     from starlette.middleware import Middleware
