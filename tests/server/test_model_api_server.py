--- conflicted
+++ resolved
@@ -1,13 +1,7 @@
 import os
 import json
 import sys
-<<<<<<< HEAD
-sys.path.insert(0, os.path.abspath(os.path.join(os.path.dirname(__file__), '..', '..')))
-from tests.utils import generate_fake_dataframe_model  # noqa; E402
 
-import bentoml  # noqa: E402
-from bentoml.server import BentoAPIServer  # noqa: E402
-=======
 
 try:
     import bentoml
@@ -18,7 +12,6 @@
     import bentoml
     from bentoml.server import BentoAPIServer
     from tests.utils import generate_fake_dataframe_model
->>>>>>> ab31e0cf
 
 
 def create_rest_server():
