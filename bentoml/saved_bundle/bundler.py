# Copyright 2019 Atalaya Tech, Inc.

# Licensed under the Apache License, Version 2.0 (the "License");
# you may not use this file except in compliance with the License.
# You may obtain a copy of the License at

# http://www.apache.org/licenses/LICENSE-2.0

# Unless required by applicable law or agreed to in writing, software
# distributed under the License is distributed on an "AS IS" BASIS,
# WITHOUT WARRANTIES OR CONDITIONS OF ANY KIND, either express or implied.
# See the License for the specific language governing permissions and
# limitations under the License.

import datetime
import glob
import gzip
import importlib
import io
import logging
import os
import shutil
import stat
import tarfile
from urllib.parse import urlparse

<<<<<<< HEAD
=======
import requests

>>>>>>> 9e6c279f
from bentoml.configuration import _is_pip_installed_bentoml
from bentoml.exceptions import BentoMLException
<<<<<<< HEAD
from bentoml.saved_bundle.local_py_modules import (
    copy_local_py_modules,
    copy_zip_import_archives,
)
=======
from bentoml.saved_bundle.config import SavedBundleConfig
from bentoml.saved_bundle.loader import _is_remote_path
from bentoml.saved_bundle.local_py_modules import copy_local_py_modules
>>>>>>> 9e6c279f
from bentoml.saved_bundle.templates import (
    BENTO_SERVICE_BUNDLE_SETUP_PY_TEMPLATE,
    INIT_PY_TEMPLATE,
    MANIFEST_IN_TEMPLATE,
    MODEL_SERVER_DOCKERFILE_CPU,
)
from bentoml.utils import is_gcs_url, is_s3_url
from bentoml.utils.tempdir import TempDirectory
from bentoml.utils.usage_stats import track_save
<<<<<<< HEAD
from bentoml.saved_bundle.config import SavedBundleConfig
from bentoml.saved_bundle.pip_pkg import get_zipmodules

=======
>>>>>>> 9e6c279f

DEFAULT_SAVED_BUNDLE_README = """\
# Generated BentoService bundle - {}:{}

This is a ML Service bundle created with BentoML, it is not recommended to edit
code or files contained in this directory. Instead, edit the code that uses BentoML
to create this bundle, and save a new BentoService bundle.
"""

ZIPIMPORT_DIR = "zipimports"

logger = logging.getLogger(__name__)


def _write_bento_content_to_dir(bento_service, path):
    if not os.path.exists(path):
        raise BentoMLException("Directory '{}' not found".format(path))

    for artifact in bento_service.artifacts.get_artifact_list():
        if not artifact.packed:
            logger.warning(
                "Missing declared artifact '%s' for BentoService '%s'",
                artifact.name,
                bento_service.name,
            )
    module_base_path = os.path.join(path, bento_service.name)
    try:
        os.mkdir(module_base_path)
    except FileExistsError:
        raise BentoMLException(
            f"Existing module file found for BentoService {bento_service.name}"
        )

    # write README.md with custom BentoService's docstring if presented
    saved_bundle_readme = DEFAULT_SAVED_BUNDLE_README.format(
        bento_service.name, bento_service.version
    )
    if bento_service.__class__.__doc__:
        saved_bundle_readme += "\n"
        saved_bundle_readme += bento_service.__class__.__doc__.strip()

    with open(os.path.join(path, "README.md"), "w") as f:
        f.write(saved_bundle_readme)

    # save all model artifacts to 'base_path/name/artifacts/' directory
    bento_service.artifacts.save(module_base_path)

    # write conda environment, requirement.txt
    bento_service.env.infer_pip_packages(bento_service)
    bento_service.env.save(path)

    # Copy all local python modules used by the module containing the `bento_service`'s
    # class definition to saved bundle directory
    module_name, module_file = copy_local_py_modules(
        bento_service.__class__.__module__, os.path.join(path, bento_service.name)
    )

    # create __init__.py
    with open(os.path.join(path, bento_service.name, "__init__.py"), "w") as f:
        f.write(
            INIT_PY_TEMPLATE.format(
                service_name=bento_service.name,
                module_name=module_name,
                pypi_package_version=bento_service.version,
            )
        )

    # write setup.py, this make saved BentoService bundle pip installable
    setup_py_content = BENTO_SERVICE_BUNDLE_SETUP_PY_TEMPLATE.format(
        name=bento_service.name,
        pypi_package_version=bento_service.version,
        long_description=saved_bundle_readme,
    )
    with open(os.path.join(path, "setup.py"), "w") as f:
        f.write(setup_py_content)

    with open(os.path.join(path, "MANIFEST.in"), "w") as f:
        f.write(MANIFEST_IN_TEMPLATE.format(service_name=bento_service.name))

    # write Dockerfile
    logger.debug("Using Docker Base Image %s", bento_service._env._docker_base_image)
    with open(os.path.join(path, "Dockerfile"), "w") as f:
        f.write(
            MODEL_SERVER_DOCKERFILE_CPU.format(
                docker_base_image=bento_service._env._docker_base_image
            )
        )

    # copy custom web_static_content if enabled
    if bento_service.web_static_content:
        src_web_static_content_dir = os.path.join(
            os.getcwd(), bento_service.web_static_content
        )
        if not os.path.isdir(src_web_static_content_dir):
            raise BentoMLException(
                f'web_static_content directory {src_web_static_content_dir} not found'
            )
        dest_web_static_content_dir = os.path.join(
            module_base_path, 'web_static_content'
        )
        shutil.copytree(src_web_static_content_dir, dest_web_static_content_dir)

    # Copy docker-entrypoint.sh
    docker_entrypoint_sh_file_src = os.path.join(
        os.path.dirname(__file__), "docker-entrypoint.sh"
    )
    docker_entrypoint_sh_file_dst = os.path.join(path, "docker-entrypoint.sh")
    shutil.copyfile(docker_entrypoint_sh_file_src, docker_entrypoint_sh_file_dst)
    # chmod +x docker-entrypoint.sh
    st = os.stat(docker_entrypoint_sh_file_dst)
    os.chmod(docker_entrypoint_sh_file_dst, st.st_mode | stat.S_IEXEC)

    # copy bentoml-init.sh for install targz bundles
    bentoml_init_sh_file_src = os.path.join(
        os.path.dirname(__file__), "bentoml-init.sh"
    )
    bentoml_init_sh_file_dst = os.path.join(path, "bentoml-init.sh")
    shutil.copyfile(bentoml_init_sh_file_src, bentoml_init_sh_file_dst)
    # chmod +x bentoml_init_script file
    st = os.stat(bentoml_init_sh_file_dst)
    os.chmod(bentoml_init_sh_file_dst, st.st_mode | stat.S_IEXEC)

    # write bentoml.yml
    config = SavedBundleConfig(bento_service)
    config["metadata"].update({"module_name": module_name, "module_file": module_file})

    config.write_to_path(path)
    # Also write bentoml.yml to module base path to make it accessible
    # as package data after pip installed as a python package
    config.write_to_path(module_base_path)

    bundled_pip_dependencies_path = os.path.join(path, 'bundled_pip_dependencies')
    _bundle_local_bentoml_if_installed_from_source(bundled_pip_dependencies_path)
    # delete mtime and sort file in tarballs to normalize the checksums
    for tarball_file_path in glob.glob(
        os.path.join(bundled_pip_dependencies_path, '*.tar.gz')
    ):
        normalize_gztarball(tarball_file_path)


def save_to_dir(bento_service, path, version=None, silent=False):
    """Save given BentoService along with all its artifacts, source code and
    dependencies to target file path, assuming path exist and empty. If target path
    is not empty, this call may override existing files in the given path.

    :param bento_service (bentoml.service.BentoService): a Bento Service instance
    :param path (str): Destination of where the bento service will be saved. The
        destination can be local path or remote path. The remote path supports both
        AWS S3('s3://bucket/path') and Google Cloud Storage('gs://bucket/path').
    :param version (str): Override the service version with given version string
    :param silent (boolean): whether to hide the log message showing target save path
    """
    track_save(bento_service)

    from bentoml.service import BentoService

    if not isinstance(bento_service, BentoService):
        raise BentoMLException(
            "save_to_dir only works with instances of custom BentoService class"
        )

    if version is not None:
        # If parameter version provided, set bento_service version
        # Otherwise it will bet set the first time the `version` property get accessed
        bento_service.set_version(version)

    if _is_remote_path(path):
        # If user provided path is an remote location, the bundle will first save to
        # a temporary directory and then upload to the remote location
        logger.info(
            'Saving bento to an remote path. BentoML will first save the bento '
            'to a local temporary directory and then upload to the remote path.'
        )
        with TempDirectory() as temp_dir:
            _write_bento_content_to_dir(bento_service, temp_dir)
            with TempDirectory() as tarfile_dir:
                file_name = f'{bento_service.name}.tar'
                tarfile_path = f'{tarfile_dir}/{file_name}'
                with tarfile.open(tarfile_path, mode="w:gz") as tar:
                    tar.add(temp_dir, arcname=bento_service.name)
            _upload_file_to_remote_path(path, tarfile_path, file_name)
    else:
        _write_bento_content_to_dir(bento_service, path)

    copy_zip_import_archives(
        os.path.join(path, bento_service.name, ZIPIMPORT_DIR),
        bento_service.__class__.__module__,
        list(get_zipmodules().keys()),
        bento_service.env._zipimport_archives or [],
    )

    if not silent:
        logger.info(
            "BentoService bundle '%s:%s' created at: %s",
            bento_service.name,
            bento_service.version,
            path,
        )


def normalize_gztarball(file_path):
    MTIME = datetime.datetime(2000, 1, 1).timestamp()
    tar_io = io.BytesIO()

    with tarfile.open(file_path, "r:gz") as f:
        with tarfile.TarFile("bundle.tar", mode='w', fileobj=tar_io) as nf:
            names = sorted(f.getnames())
            for name in names:
                info = f.getmember(name)
                info.mtime = MTIME
                nf.addfile(info, f.extractfile(name))

    with open(file_path, "wb") as nf:
        with gzip.GzipFile("bundle.tar.gz", mode="w", fileobj=nf, mtime=MTIME) as gf:
            gf.write(tar_io.getvalue())


def _bundle_local_bentoml_if_installed_from_source(target_path):
    """
    if bentoml is installed in editor mode(pip install -e), this will build a source
    distribution with the local bentoml fork and add it to saved BentoService bundle
    path under bundled_pip_dependencies directory
    """

    # Find bentoml module path
    (module_location,) = importlib.util.find_spec('bentoml').submodule_search_locations

    bentoml_setup_py = os.path.abspath(os.path.join(module_location, '..', 'setup.py'))

    # this is for BentoML developer to create BentoService containing custom develop
    # branches of BentoML library, it is True only when BentoML module is installed in
    # development mode via "pip install --editable ."
    if not _is_pip_installed_bentoml() and os.path.isfile(bentoml_setup_py):
        logger.info(
            "Detected non-PyPI-released BentoML installed, copying local BentoML module"
            "files to target saved bundle path.."
        )

        # Create tmp directory inside bentoml module for storing the bundled
        # targz file. Since dist-dir can only be inside of the module directory
        bundle_dir_name = '__bentoml_tmp_sdist_build'
        source_dir = os.path.abspath(
            os.path.join(module_location, '..', bundle_dir_name)
        )

        if os.path.isdir(source_dir):
            shutil.rmtree(source_dir, ignore_errors=True)
        os.mkdir(source_dir)

        from setuptools import sandbox

        sandbox.run_setup(
            bentoml_setup_py,
            ['-q', 'sdist', '--format', 'gztar', '--dist-dir', bundle_dir_name],
        )

        # copy the generated targz to saved bundle directory and remove it from
        # bentoml module directory
        shutil.copytree(source_dir, target_path)

        # clean up sdist build files
        shutil.rmtree(source_dir)


def _upload_file_to_remote_path(remote_path, file_path, file_name):
    """Upload file to remote path
    """
    parsed_url = urlparse(remote_path)
    bucket_name = parsed_url.netloc
    object_prefix_path = parsed_url.path.lstrip('/')
    object_path = f'{object_prefix_path}/{file_name}'
    if is_s3_url(remote_path):
        try:
            import boto3
        except ImportError:
            raise BentoMLException(
                '"boto3" package is required for saving bento to AWS S3 bucket'
            )
        s3_client = boto3.client('s3')
        with open(file_path, 'rb') as f:
            s3_client.upload_fileobj(f, bucket_name, object_path)
    elif is_gcs_url(remote_path):
        try:
            from google.cloud import storage
        except ImportError:
            raise BentoMLException(
                '"google.cloud" package is required for saving bento to Google '
                'Cloud Storage'
            )
        gcs_client = storage.Client()
        bucket = gcs_client.bucket(bucket_name)
        blob = bucket.blob(object_path)
        blob.upload_from_filename(file_path)
    else:
        http_response = requests.put(remote_path)
        if http_response.status_code != 200:
            raise BentoMLException(
                f'Error uploading BentoService to {remote_path} '
                f'{http_response.status_code}'
            )<|MERGE_RESOLUTION|>--- conflicted
+++ resolved
@@ -24,23 +24,15 @@
 import tarfile
 from urllib.parse import urlparse
 
-<<<<<<< HEAD
-=======
 import requests
 
->>>>>>> 9e6c279f
 from bentoml.configuration import _is_pip_installed_bentoml
 from bentoml.exceptions import BentoMLException
-<<<<<<< HEAD
 from bentoml.saved_bundle.local_py_modules import (
     copy_local_py_modules,
     copy_zip_import_archives,
 )
-=======
-from bentoml.saved_bundle.config import SavedBundleConfig
 from bentoml.saved_bundle.loader import _is_remote_path
-from bentoml.saved_bundle.local_py_modules import copy_local_py_modules
->>>>>>> 9e6c279f
 from bentoml.saved_bundle.templates import (
     BENTO_SERVICE_BUNDLE_SETUP_PY_TEMPLATE,
     INIT_PY_TEMPLATE,
@@ -50,12 +42,9 @@
 from bentoml.utils import is_gcs_url, is_s3_url
 from bentoml.utils.tempdir import TempDirectory
 from bentoml.utils.usage_stats import track_save
-<<<<<<< HEAD
 from bentoml.saved_bundle.config import SavedBundleConfig
-from bentoml.saved_bundle.pip_pkg import get_zipmodules
-
-=======
->>>>>>> 9e6c279f
+from bentoml.saved_bundle.pip_pkg import get_zipmodules, ZIPIMPORT_DIR
+
 
 DEFAULT_SAVED_BUNDLE_README = """\
 # Generated BentoService bundle - {}:{}
@@ -64,8 +53,6 @@
 code or files contained in this directory. Instead, edit the code that uses BentoML
 to create this bundle, and save a new BentoService bundle.
 """
-
-ZIPIMPORT_DIR = "zipimports"
 
 logger = logging.getLogger(__name__)
 
