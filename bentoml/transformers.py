import os
import pathlib
import typing as t
from importlib import import_module

from ._internal.models.base import Model
from ._internal.types import MetadataType, PathType
from .exceptions import InvalidArgument, MissingDependencyException, NotFound

try:
    import transformers
except ImportError:
    raise MissingDependencyException("transformers is required by TransformersModel")

TransformersInput = t.TypeVar(
    "TransformersInput",
    bound=t.Union[
        str, os.PathLike, transformers.PreTrainedModel, transformers.PreTrainedTokenizer
    ],
)


class TransformersModel(Model):
    """
    Model class for saving/loading :obj:`transformers` models.

    Args:
        model (`Union[str, os.PathLike, Dict[str, Union[transformers.PreTrainedModel, transformers.PreTrainedTokenizer]]`):
            A dictionary `{'model':<model_obj>, 'tokenizer':<tokenizer_obj>}`
             to setup Transformers model
        metadata (`Dict[str, Any]`,  `optional`, default to `None`):
            Class metadata

    Raises:
        MissingDependencyException:
            :obj:`transformers` is required by TransformersModel
        InvalidArgument:
            :obj:`model` must be either a dictionary
             or a path for saved transformers model or
             a pre-trained model string provided by transformers
        NotFound:
            if the provided model name or model path is not found

    Example usage under :code:`train.py`::

        TODO:

    One then can define :code:`bento.py`::

        TODO:

    """  # noqa # pylint: enable=line-too-long

    _model_type: str = "AutoModelWithLMHead"

    def __init__(
        self, model: TransformersInput, metadata: t.Optional[MetadataType] = None,
    ):
        super(TransformersModel, self).__init__(model, metadata=metadata)

    @staticmethod
    def __load_from_directory(  # pylint: disable=unused-private-member
        path: PathType, model_type: str, tokenizer_type: str
    ) -> t.Dict[str, t.Any]:
        transformers_model = getattr(
            import_module("transformers"), model_type
        ).from_pretrained(str(path))
        tokenizer = getattr(
            import_module("transformers"), tokenizer_type
        ).from_pretrained(str(path))
        return {"model": transformers_model, "tokenizer": tokenizer}

    @staticmethod
    def __load_from_dict(
        transformers_dict: t.Dict[str, t.Any]
    ) -> dict:  # pylint: disable=unused-private-member
        if not transformers_dict.get("model"):
            raise InvalidArgument(
                " 'model' key is not found in the dictionary."
                " Expecting a dictionary of with keys 'model' and 'tokenizer'"
            )
        if not transformers_dict.get("tokenizer"):
            raise InvalidArgument(
                "'tokenizer' key is not found in the dictionary. "
                "Expecting a dictionary of with keys 'model' and 'tokenizer'"
            )

        model_class = str(type(transformers_dict.get("model")).__module__)
        tokenizer_class = str(type(transformers_dict.get("tokenizer")).__module__)
        # if either model or tokenizer is not an object of transformers
        if not model_class.startswith("transformers"):
            raise InvalidArgument(
                "Expecting a transformers model object but object passed is {}".format(
                    type(transformers_dict.get("model"))
                )
            )
        if not tokenizer_class.startswith("transformers"):
            raise InvalidArgument(
                "Expecting a transformers model object but object passed is {}".format(
                    type(transformers_dict.get("tokenizer"))
                )
            )
        return transformers_dict

    @classmethod
    def __load_from_string(
        cls, model_name: str
    ) -> dict:  # pylint: disable=unused-private-member
        try:
            transformers_model = getattr(
                import_module("transformers"), cls._model_type
            ).from_pretrained(model_name)
            tokenizer = transformers.AutoTokenizer.from_pretrained(model_name)
            return {"model": transformers_model, "tokenizer": tokenizer}
        except EnvironmentError:
            raise NotFound(f"{model_name} is not available within transformers")
        except AttributeError:
            raise NotFound(f"transformers has no model type called {cls._model_type}")

    # fmt: off
    @classmethod
<<<<<<< HEAD
    def load(cls, path: t.Union[PathType, dict]):  # type: ignore
        # fmt: on
        if isinstance(path, (str, os.PathLike, pathlib.PurePath)):
            if os.path.isdir(path):
=======
    def load(cls, path: t.Union[PathType, dict]):
        if isinstance(path, (str, bytes, os.PathLike, pathlib.PurePath)):
            str_path = str(path)
            if os.path.isdir(str_path):
>>>>>>> 380ef802
                with open(os.path.join(path, "__model__type.txt"), "r") as f:
                    _model_type = f.read().strip()
                with open(os.path.join(path, "tokenizer_type.txt"), "r") as f:
                    _tokenizer_type = f.read().strip()
                loaded_model = cls.__load_from_directory(
                    path, _model_type, _tokenizer_type
                )
            else:
                loaded_model = cls.__load_from_string(str(path))
        elif isinstance(path, dict):
            loaded_model = cls.__load_from_dict(path)
        else:
            err_msg: str = """\
            Expected either model name or a dictionary only
            containing `model` and `tokenizer` as keys, but
            got {path} instead.
            """
            raise InvalidArgument(err_msg.format(path=type(path)))
        return loaded_model

    def __save_model_type(self, path: PathType, tokenizer_type: str) -> None:
        with open(os.path.join(path, "__model__type.txt"), "w") as f:
            f.write(self._model_type)
        with open(os.path.join(path, "tokenizer_type.txt"), "w") as f:
            f.write(tokenizer_type)

    def save(self, path: PathType) -> None:
        self._model_type = self._model.get("model").__class__.__name__
        tokenizer_type = self._model.get("tokenizer").__class__.__name__
        self._model.get("model").save_pretrained(path)
        self._model.get("tokenizer").save_pretrained(path)
        self.__save_model_type(path, tokenizer_type)<|MERGE_RESOLUTION|>--- conflicted
+++ resolved
@@ -119,17 +119,11 @@
 
     # fmt: off
     @classmethod
-<<<<<<< HEAD
     def load(cls, path: t.Union[PathType, dict]):  # type: ignore
         # fmt: on
-        if isinstance(path, (str, os.PathLike, pathlib.PurePath)):
-            if os.path.isdir(path):
-=======
-    def load(cls, path: t.Union[PathType, dict]):
         if isinstance(path, (str, bytes, os.PathLike, pathlib.PurePath)):
             str_path = str(path)
             if os.path.isdir(str_path):
->>>>>>> 380ef802
                 with open(os.path.join(path, "__model__type.txt"), "r") as f:
                     _model_type = f.read().strip()
                 with open(os.path.join(path, "tokenizer_type.txt"), "r") as f:
