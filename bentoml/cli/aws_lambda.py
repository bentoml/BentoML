# Copyright 2019 Atalaya Tech, Inc.

# Licensed under the Apache License, Version 2.0 (the "License");
# you may not use this file except in compliance with the License.
# You may obtain a copy of the License at

# http://www.apache.org/licenses/LICENSE-2.0

# Unless required by applicable law or agreed to in writing, software
# distributed under the License is distributed on an "AS IS" BASIS,
# WITHOUT WARRANTIES OR CONDITIONS OF ANY KIND, either express or implied.
# See the License for the specific language governing permissions and
# limitations under the License.

import click

from bentoml.utils import status_pb_to_error_code_and_message
from bentoml.utils.lazy_loader import LazyLoader
from bentoml.utils import get_default_yatai_client
from bentoml.cli.utils import Spinner
from bentoml.cli.click_utils import (
    BentoMLCommandGroup,
    parse_bento_tag_callback,
    _echo,
    CLI_COLOR_SUCCESS,
    parse_labels_callback,
)
from bentoml.cli.deployment import (
    _print_deployment_info,
    _print_deployments_info,
)
from bentoml.yatai.deployment import ALL_NAMESPACE_TAG
from bentoml.exceptions import CLIException

yatai_proto = LazyLoader("yatai_proto", globals(), "bentoml.yatai.proto")


def get_aws_lambda_sub_command():
    # pylint: disable=unused-variable

    @click.group(
        name="lambda",
        help="Commands for AWS Lambda BentoService deployments",
        cls=BentoMLCommandGroup,
    )
    def aws_lambda():
        pass

    @aws_lambda.command(help="Deploy BentoService to AWS Lambda")
    @click.argument("name", type=click.STRING)
    @click.option(
        "-b",
        "--bento",
        "--bento-service-bundle",
        type=click.STRING,
        required=True,
        callback=parse_bento_tag_callback,
        help="Target BentoService to be deployed, referenced by its name and version "
        'in format of name:version. For example: "iris_classifier:v1.2.0"',
    )
    @click.option(
        "-n",
        "--namespace",
        type=click.STRING,
<<<<<<< HEAD
        help='Deployment namespace managed by BentoML, default value is "dev" which'
        "can be changed in BentoML configuration yatai_service/default_namespace",
=======
        help='Deployment namespace managed by BentoML, default value is "dev" which '
        'can be changed in BentoML configuration yatai_service/default_namespace',
>>>>>>> 3f942f27
    )
    @click.option(
        "-l",
        "--labels",
        type=click.STRING,
        callback=parse_labels_callback,
<<<<<<< HEAD
        help="Key:value pairs that are attached to deployments and intended to be used"
        "to specify identifying attributes of the deployments that are meaningful to "
        "users. Multiple labels are separated with `,`",
=======
        help='Key:value pairs that are attached to deployments and intended to be used '
        'to specify identifying attributes of the deployments that are meaningful to '
        'users. Multiple labels are separated with `,`',
>>>>>>> 3f942f27
    )
    @click.option("--region", help="AWS region name for deployment")
    @click.option(
        "--api-name", help="User defined API function will be used for inference",
    )
    @click.option(
        "--memory-size",
        help="Maximum Memory Capacity for AWS Lambda function, you can set the memory "
        "size in 64MB increments from 128MB to 3008MB. The default value "
        "is 1024 MB.",
        type=click.INT,
        default=1024,
    )
    @click.option(
        "--timeout",
        help="The amount of time that AWS Lambda allows a function to run before "
        "stopping it. The default is 3 seconds. The maximum allowed value is "
        "900 seconds",
        type=click.INT,
        default=3,
    )
    @click.option("-o", "--output", type=click.Choice(["json", "yaml"]), default="json")
    @click.option(
        "--wait/--no-wait",
        default=True,
        help="Wait for apply action to complete or encounter an error."
        "If set to no-wait, CLI will return immediately. The default value is wait",
    )
    def deploy(
        name,
        namespace,
        bento,
        labels,
        region,
        api_name,
        memory_size,
        timeout,
        output,
        wait,
    ):
        yatai_client = get_default_yatai_client()
        bento_name, bento_version = bento.split(":")
        with Spinner(f'Deploying "{bento}" to AWS Lambda '):
            result = yatai_client.deployment.create_lambda_deployment(
                name=name,
                namespace=namespace,
                bento_name=bento_name,
                bento_version=bento_version,
                api_name=api_name,
                region=region,
                memory_size=memory_size,
                timeout=timeout,
                labels=labels,
                wait=wait,
            )
        if result.status.status_code != yatai_proto.status_pb2.Status.OK:
            error_code, error_message = status_pb_to_error_code_and_message(
                result.status
            )
            raise CLIException(f"{error_code}:{error_message}")
        _echo(f"Successfully created AWS Lambda deployment {name}", CLI_COLOR_SUCCESS)
        _print_deployment_info(result.deployment, output)

    @aws_lambda.command(help="Update existing AWS Lambda deployment")
    @click.argument("name", type=click.STRING)
    @click.option(
        "-b",
        "--bento",
        "--bento-service-bundle",
        type=click.STRING,
        callback=parse_bento_tag_callback,
        help="Target BentoService to be deployed, referenced by its name and version "
        'in format of name:version. For example: "iris_classifier:v1.2.0"',
    )
    @click.option(
        "-n",
        "--namespace",
        type=click.STRING,
<<<<<<< HEAD
        help='Deployment namespace managed by BentoML, default value is "dev" which'
        "can be changed in BentoML configuration yatai_service/default_namespace",
=======
        help='Deployment namespace managed by BentoML, default value is "dev" which '
        'can be changed in BentoML configuration yatai_service/default_namespace',
>>>>>>> 3f942f27
    )
    @click.option(
        "--memory-size",
        help="Maximum memory capacity for AWS Lambda function in MB, you can set "
        "the memory size in 64MB increments from 128 to 3008. "
        "The default value is 1024",
        type=click.INT,
    )
    @click.option(
        "--timeout",
        help="The amount of time that AWS Lambda allows a function to run before "
        "stopping it. The default is 3 seconds. The maximum allowed value is "
        "900 seconds",
        type=click.INT,
    )
    @click.option("-o", "--output", type=click.Choice(["json", "yaml"]), default="json")
    @click.option(
        "--wait/--no-wait",
        default=True,
        help="Wait for apply action to complete or encounter an error."
        "If set to no-wait, CLI will return immediately. The default value is wait",
    )
    def update(name, namespace, bento, memory_size, timeout, output, wait):
        yatai_client = get_default_yatai_client()
        if bento:
            bento_name, bento_version = bento.split(":")
        else:
            bento_name = None
            bento_version = None
        with Spinner("Updating Lambda deployment "):
            result = yatai_client.deployment.update_lambda_deployment(
                bento_name=bento_name,
                bento_version=bento_version,
                deployment_name=name,
                namespace=namespace,
                memory_size=memory_size,
                timeout=timeout,
                wait=wait,
            )
        if result.status.status_code != yatai_proto.status_pb2.Status.OK:
            error_code, error_message = status_pb_to_error_code_and_message(
                result.status
            )
            raise CLIException(f"{error_code}:{error_message}")
        _echo(
            f"Successfully updated AWS Lambda deployment {name}", CLI_COLOR_SUCCESS,
        )
        _print_deployment_info(result.deployment, output)

    @aws_lambda.command(help="Delete AWS Lambda deployment")
    @click.argument("name", type=click.STRING)
    @click.option(
        "-n",
        "--namespace",
        type=click.STRING,
<<<<<<< HEAD
        help='Deployment namespace managed by BentoML, default value is "dev" which'
        "can be changed in BentoML configuration yatai_service/default_namespace",
=======
        help='Deployment namespace managed by BentoML, default value is "dev" which '
        'can be changed in BentoML configuration yatai_service/default_namespace',
>>>>>>> 3f942f27
    )
    @click.option(
        "--force",
        is_flag=True,
        help="force delete the deployment record in database and "
        "ignore errors when deleting cloud resources",
    )
    def delete(name, namespace, force):
        yatai_client = get_default_yatai_client()
        get_deployment_result = yatai_client.deployment.get(
            namespace=namespace, name=name
        )
        if get_deployment_result.status.status_code != yatai_proto.status_pb2.Status.OK:
            error_code, error_message = status_pb_to_error_code_and_message(
                get_deployment_result.status
            )
            raise CLIException(f"{error_code}:{error_message}")
        result = yatai_client.deployment.delete(
            namespace=namespace, deployment_name=name, force_delete=force
        )
        if result.status.status_code != yatai_proto.status_pb2.Status.OK:
            error_code, error_message = status_pb_to_error_code_and_message(
                result.status
            )
            raise CLIException(f"{error_code}:{error_message}")
        _echo(
            f'Successfully deleted AWS Lambda deployment "{name}"', CLI_COLOR_SUCCESS,
        )

    @aws_lambda.command(help="Get AWS Lambda deployment information")
    @click.argument("name", type=click.STRING)
    @click.option(
        "-n",
        "--namespace",
        type=click.STRING,
<<<<<<< HEAD
        help='Deployment namespace managed by BentoML, default value is "dev" which'
        "can be changed in BentoML configuration yatai_service/default_namespace",
=======
        help='Deployment namespace managed by BentoML, default value is "dev" which '
        'can be changed in BentoML configuration yatai_service/default_namespace',
>>>>>>> 3f942f27
    )
    @click.option(
        "-o", "--output", type=click.Choice(["json", "yaml", "table"]), default="json"
    )
    def get(name, namespace, output):
        yatai_client = get_default_yatai_client()
        describe_result = yatai_client.deployment.describe(namespace, name)
        if describe_result.status.status_code != yatai_proto.status_pb2.Status.OK:
            error_code, error_message = status_pb_to_error_code_and_message(
                describe_result.status
            )
            raise CLIException(f"{error_code}:{error_message}")

        get_result = yatai_client.deployment.get(namespace, name)
        if get_result.status.status_code != yatai_proto.status_pb2.Status.OK:
            error_code, error_message = status_pb_to_error_code_and_message(
                get_result.status
            )
            raise CLIException(f"{error_code}:{error_message}")
        _print_deployment_info(get_result.deployment, output)

    @aws_lambda.command(name="list", help="List AWS Lambda deployments")
    @click.option(
        "-n",
        "--namespace",
        type=click.STRING,
<<<<<<< HEAD
        help='Deployment namespace managed by BentoML, default value is "dev" which'
        "can be changed in BentoML configuration yatai_service/default_namespace",
=======
        help='Deployment namespace managed by BentoML, default value is "dev" which '
        'can be changed in BentoML configuration yatai_service/default_namespace',
>>>>>>> 3f942f27
        default=ALL_NAMESPACE_TAG,
    )
    @click.option(
        "--limit",
        type=click.INT,
        help="The maximum amount of AWS Lambda deployments to be listed at once",
    )
    @click.option(
        "-l",
        "--labels",
        type=click.STRING,
        help="Label query to filter Lambda deployments, supports '=', '!=', 'IN', "
        "'NotIn', 'Exists', and 'DoesNotExist'. (e.g. key1=value1, "
        "key2!=value2, key3 In (value3, value3a), key4 DoesNotExist)",
    )
    @click.option(
        "--order-by", type=click.Choice(["created_at", "name"]), default="created_at",
    )
    @click.option(
        "--asc/--desc",
        default=False,
        help="Ascending or descending order for list deployments",
    )
    @click.option(
        "-o",
        "--output",
        type=click.Choice(["json", "yaml", "table", "wide"]),
        default="table",
    )
    def list_deployments(namespace, limit, labels, order_by, asc, output):
        yatai_client = get_default_yatai_client()
        list_result = yatai_client.deployment.list_lambda_deployments(
            limit=limit,
            labels=labels,
            namespace=namespace,
            order_by=order_by,
            ascending_order=asc,
        )
        if list_result.status.status_code != yatai_proto.status_pb2.Status.OK:
            error_code, error_message = status_pb_to_error_code_and_message(
                list_result.status
            )
            raise CLIException(f"{error_code}:{error_message}")
        else:
            _print_deployments_info(list_result.deployments, output)

    return aws_lambda<|MERGE_RESOLUTION|>--- conflicted
+++ resolved
@@ -62,28 +62,17 @@
         "-n",
         "--namespace",
         type=click.STRING,
-<<<<<<< HEAD
-        help='Deployment namespace managed by BentoML, default value is "dev" which'
-        "can be changed in BentoML configuration yatai_service/default_namespace",
-=======
-        help='Deployment namespace managed by BentoML, default value is "dev" which '
-        'can be changed in BentoML configuration yatai_service/default_namespace',
->>>>>>> 3f942f27
+        help='Deployment namespace managed by BentoML, default value is "dev" which '
+        'can be changed in BentoML configuration yatai_service/default_namespace',
     )
     @click.option(
         "-l",
         "--labels",
         type=click.STRING,
         callback=parse_labels_callback,
-<<<<<<< HEAD
-        help="Key:value pairs that are attached to deployments and intended to be used"
-        "to specify identifying attributes of the deployments that are meaningful to "
-        "users. Multiple labels are separated with `,`",
-=======
         help='Key:value pairs that are attached to deployments and intended to be used '
         'to specify identifying attributes of the deployments that are meaningful to '
         'users. Multiple labels are separated with `,`',
->>>>>>> 3f942f27
     )
     @click.option("--region", help="AWS region name for deployment")
     @click.option(
@@ -162,13 +151,8 @@
         "-n",
         "--namespace",
         type=click.STRING,
-<<<<<<< HEAD
-        help='Deployment namespace managed by BentoML, default value is "dev" which'
-        "can be changed in BentoML configuration yatai_service/default_namespace",
-=======
-        help='Deployment namespace managed by BentoML, default value is "dev" which '
-        'can be changed in BentoML configuration yatai_service/default_namespace',
->>>>>>> 3f942f27
+        help='Deployment namespace managed by BentoML, default value is "dev" which '
+        'can be changed in BentoML configuration yatai_service/default_namespace',
     )
     @click.option(
         "--memory-size",
@@ -224,13 +208,8 @@
         "-n",
         "--namespace",
         type=click.STRING,
-<<<<<<< HEAD
-        help='Deployment namespace managed by BentoML, default value is "dev" which'
-        "can be changed in BentoML configuration yatai_service/default_namespace",
-=======
-        help='Deployment namespace managed by BentoML, default value is "dev" which '
-        'can be changed in BentoML configuration yatai_service/default_namespace',
->>>>>>> 3f942f27
+        help='Deployment namespace managed by BentoML, default value is "dev" which '
+        'can be changed in BentoML configuration yatai_service/default_namespace',
     )
     @click.option(
         "--force",
@@ -266,13 +245,8 @@
         "-n",
         "--namespace",
         type=click.STRING,
-<<<<<<< HEAD
-        help='Deployment namespace managed by BentoML, default value is "dev" which'
-        "can be changed in BentoML configuration yatai_service/default_namespace",
-=======
-        help='Deployment namespace managed by BentoML, default value is "dev" which '
-        'can be changed in BentoML configuration yatai_service/default_namespace',
->>>>>>> 3f942f27
+        help='Deployment namespace managed by BentoML, default value is "dev" which '
+        'can be changed in BentoML configuration yatai_service/default_namespace',
     )
     @click.option(
         "-o", "--output", type=click.Choice(["json", "yaml", "table"]), default="json"
@@ -299,13 +273,8 @@
         "-n",
         "--namespace",
         type=click.STRING,
-<<<<<<< HEAD
-        help='Deployment namespace managed by BentoML, default value is "dev" which'
-        "can be changed in BentoML configuration yatai_service/default_namespace",
-=======
-        help='Deployment namespace managed by BentoML, default value is "dev" which '
-        'can be changed in BentoML configuration yatai_service/default_namespace',
->>>>>>> 3f942f27
+        help='Deployment namespace managed by BentoML, default value is "dev" which '
+        'can be changed in BentoML configuration yatai_service/default_namespace',
         default=ALL_NAMESPACE_TAG,
     )
     @click.option(
