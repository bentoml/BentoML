[metadata]
name = bentoml
version = attr: bentoml.__version__
description = Bentoml: The Unified Model Serving Framework
long_description = file: README.md
long_description_content_type = text/markdown
url = https://github.com/bentoml/BentoML
author = BentoML Team
author_email = contact@bentoml.ai
license = Apache-2.0
license_file = LICENSE
license_files = LICENSE
classifiers =
    License :: OSI Approved :: Apache Software License
    Operating System :: OS Independent
    Programming Language :: Python :: 3
    Programming Language :: Python :: 3 :: Only
    Programming Language :: Python :: 3.7
    Programming Language :: Python :: 3.8
    Programming Language :: Python :: 3.9
    Programming Language :: Python :: 3.10
    Programming Language :: Python :: Implementation :: CPython
    Topic :: Scientific/Engineering :: Artificial Intelligence
    Topic :: Software Development :: Libraries
keywords = MLOps, AI, BentoML, Model Serving, Model Deployment
project_urls =
    Documentation = https://docs.bentoml.org/en/latest/
    Bug Reports = https://github.com/bentoml/BentoML/issues
    BentoML Community Slack = https://bit.ly/2N5IpbB
    BentoML Official Blog = https://modelserving.com
    BentoML Twitter = http://twitter.com/bentomlai

[options]
packages = bentoml
install_requires =
    Jinja2>=3.0.1
<<<<<<< HEAD
    PyYAML
=======
    PyYAML>=5.0
>>>>>>> 580059a5
    aiofiles
    aiohttp<=3.8.1  # prevent it from installing preview release
    attrs>=21.1.0
    cattrs>=1.10.0
    chardet
    circus
    click>=7.0
    cloudpickle
    deepmerge
    filelock
    fs
    numpy
    opentelemetry-api==1.9.0
    opentelemetry-instrumentation==0.28b0
    opentelemetry-instrumentation-aiohttp-client==0.28b0
    opentelemetry-instrumentation-asgi==0.28b0
    opentelemetry-sdk==1.9.0
    opentelemetry-semantic-conventions==0.28b0
    opentelemetry-util-http==0.28b0
    packaging
    packaging>=20.0
    pathspec
    pip-tools>=6.6.2
    prometheus-client>=0.10.0,<0.14.0
    psutil
    pynvml<12
    python-dateutil
    python-dotenv>=0.20.0
    python-json-logger
    python-multipart
    requests
    rich>=11.2.0
    schema
    simple-di>=0.1.4
    starlette
    typing-extensions>=4.0
    backports.cached-property;python_version<"3.8"
    importlib-metadata;python_version<"3.8"
    uvicorn;python_version >= "3.7"
python_requires = >=3.7
include_package_data = True
setup_requires =
    setuptools>=59.0
    setuptools-scm>=6.2.3
    wheel
zip_safe = False

[options.entry_points]
console_scripts =
    bentoml = bentoml._internal.cli:cli

[options.extras_require]
tracing =
    opentelemetry-exporter-jaeger
    opentelemetry-exporter-zipkin

[options.package_data]
bentoml = py.typed

[global]
verbose = true

[bdist_wheel]
universal = False
keep_temp = true

[sdist]
formats = gztar

[coverage:run]
omit =
    bentoml/_internal/types.py
    bentoml/testing/*
    bentoml/__main__.py
    bentoml/io.py

[coverage:report]
show_missing = true
precision = 2
omit =
    bentoml/_internal/types.py
    bentoml/testing/*
    bentoml/__main__.py
    bentoml/io.py
exclude_lines =
    pragma: no cover
    def __repr__
    raise AssertionError
    raise NotImplementedError
    raise MissingDependencyException
    except ImportError
    if __name__ == .__main__.:
    if TYPE_CHECKING:<|MERGE_RESOLUTION|>--- conflicted
+++ resolved
@@ -34,11 +34,7 @@
 packages = bentoml
 install_requires =
     Jinja2>=3.0.1
-<<<<<<< HEAD
-    PyYAML
-=======
     PyYAML>=5.0
->>>>>>> 580059a5
     aiofiles
     aiohttp<=3.8.1  # prevent it from installing preview release
     attrs>=21.1.0
