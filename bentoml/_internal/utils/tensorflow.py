<<<<<<< HEAD
=======
import importlib.util
>>>>>>> 1f6892f0
import typing as t
import logging
from typing import TYPE_CHECKING

from ...exceptions import MissingDependencyException

try:
    import importlib.metadata as importlib_metadata
except ImportError:
    import importlib_metadata

if TYPE_CHECKING:
    from tensorflow.python.framework.type_spec import TypeSpec

TF_KERAS_DEFAULT_FUNCTIONS = {
    "_default_save_signature",
    "call_and_return_all_conditional_losses",
}

TENSOR_CLASS_NAMES = (
    "RaggedTensor",
    "SparseTensor",
    "TensorArray",
    "EagerTensor",
    "Tensor",
)

ST = t.TypeVar("ST")


def get_tf_version() -> str:
    # courtesy of huggingface/transformers
    _tf_version = ""
    _tf_available = importlib.util.find_spec("tensorflow") is not None
    if _tf_available:
        candidates = (
            "tensorflow",
            "tensorflow-cpu",
            "tensorflow-gpu",
            "tf-nightly",
            "tf-nightly-cpu",
            "tf-nightly-gpu",
            "intel-tensorflow",
            "intel-tensorflow-avx512",
            "tensorflow-rocm",
            "tensorflow-macos",
        )
        # For the metadata, we have to look for both tensorflow and tensorflow-cpu
        for pkg in candidates:
            try:
                _tf_version = importlib_metadata.version(pkg)
                break
            except importlib_metadata.PackageNotFoundError:
                pass
    return _tf_version


def _isinstance_wrapper(obj: ST, sobj: t.Union[str, type, t.Sequence]) -> bool:
    """
    `isinstance` wrapper to check tensor spec

    Args:
        obj:
            tensor class to check.
        sobj:
            class used to check with :obj:`obj`. Follows `TENSOR_CLASS_NAME`

    Returns:
        :obj:`bool`
    """
    if not sobj:
        return False
    if isinstance(sobj, str):
        return type(obj).__name__ == sobj.split(".")[-1]
    if isinstance(sobj, (tuple, list, set)):
        return any(_isinstance_wrapper(obj, k) for k in sobj)
    return isinstance(obj, sobj)


def normalize_spec(value: ST) -> "TypeSpec":
    """normalize tensor spec"""
    if not _isinstance_wrapper(value, TENSOR_CLASS_NAMES):
        return value

    import tensorflow as tf

    if _isinstance_wrapper(value, "RaggedTensor"):
        return tf.RaggedTensorSpec.from_value(value)
    if _isinstance_wrapper(value, "SparseTensor"):
        return tf.SparseTensorSpec.from_value(value)
    if _isinstance_wrapper(value, "TensorArray"):
        return tf.TensorArraySpec.from_tensor(value)
    if _isinstance_wrapper(value, ("Tensor", "EagerTensor")):
        return tf.TensorSpec.from_tensor(value)
    return value


def get_input_signatures(func):
    if hasattr(func, "function_spec"):  # for RestoredFunction
        if func.function_spec.input_signature:
            return ((func.function_spec.input_signature, {}),)
        else:
            return tuple(
                s
                for conc in func.concrete_functions
                for s in get_input_signatures(conc)
            )
    if hasattr(func, "structured_input_signature"):  # for ConcreteFunction
        if func.structured_input_signature is not None:
            return (func.structured_input_signature,)

        if func._arg_keywords is not None:  # TODO(bojiang): using private API
            return (
                (
                    tuple(),
                    {
                        k: normalize_spec(v)
                        for k, v in zip(func._arg_keywords, func.inputs)
                    },
                ),
            )
    return tuple()


def get_arg_names(func):
    if hasattr(func, "function_spec"):  # for RestoredFunction
        return func.function_spec.arg_names
    if hasattr(func, "structured_input_signature"):  # for ConcreteFunction
        return func._arg_keywords
    return tuple()


def get_output_signature(func):
    if hasattr(func, "function_spec"):  # for RestoredFunction
        # assume all concrete functions have same signature
        return get_output_signature(func.concrete_functions[0])

    if hasattr(func, "structured_input_signature"):  # for ConcreteFunction
        if func.structured_outputs is not None:
            if isinstance(func.structured_outputs, dict):
                return {
                    k: normalize_spec(v) for k, v in func.structured_outputs.items()
                }
            return func.structured_outputs
        else:
            return tuple(normalize_spec(v) for v in func.outputs)

    return tuple()


def get_restored_functions(m):
    function_map = {k: getattr(m, k, None) for k in dir(m)}
    return {
        k: v
        for k, v in function_map.items()
        if k not in TF_KERAS_DEFAULT_FUNCTIONS and hasattr(v, "function_spec")
    }


def get_serving_default_function(m):
    try:
        import tensorflow as tf
    except ImportError:
        raise MissingDependencyException(
            "Tensorflow package is required to use TfSavedModelArtifact"
        )

    return m.signatures.get(tf.compat.v2.saved_model.DEFAULT_SERVING_SIGNATURE_DEF_KEY)


def cast_tensor_by_spec(_input, spec):
    """
    transform dtype & shape following spec
    """
    try:
        import tensorflow as tf
    except ImportError:
        raise MissingDependencyException(
            "Tensorflow package is required to use TfSavedModelArtifact"
        )

    if not _isinstance_wrapper(spec, "TensorSpec"):
        return _input

    if _isinstance_wrapper(_input, ["Tensor", "EagerTensor"]):
        # TensorFlow issue #43038
        # pylint: disable=unexpected-keyword-arg, no-value-for-parameter
        return tf.cast(_input, dtype=spec.dtype, name=spec.name)
    else:
        return tf.constant(_input, dtype=spec.dtype, name=spec.name)


def _pretty_format_function_call(base, name, arg_names):
    if arg_names:
        part_sigs = ", ".join(f"{k}" for k in arg_names)
    else:
        part_sigs = ""

    if name == "__call__":
        return f"{base}({part_sigs})"
    return f"{base}.{name}({part_sigs})"


def _pretty_format_positional(positional):
    return f'Positional arguments ({len(positional)} total):\n    * \n{"    * ".join(str(a) for a in positional)}'  # noqa


def pretty_format_function(function, obj="<object>", name="<function>"):
    ret = ""
    outs = get_output_signature(function)
    sigs = get_input_signatures(function)
    arg_names = get_arg_names(function)

    if hasattr(function, "function_spec"):
        arg_names = function.function_spec.arg_names
    else:
        arg_names = function._arg_keywords

    ret += _pretty_format_function_call(obj, name, arg_names)
    ret += "\n------------\n"

    signature_descriptions = []

    for index, sig in enumerate(sigs):
        positional, keyword = sig
        signature_descriptions.append(
            "Arguments Option {}:\n  {}\n  Keyword arguments:\n    {}".format(
                index + 1, _pretty_format_positional(positional), keyword
            )
        )

    ret += "\n\n".join(signature_descriptions)
    ret += f"\n\nReturn:\n  {outs}\n\n"
    return ret


def pretty_format_restored_model(model):
    part_functions = ""

    restored_functions = get_restored_functions(model)
    for name, func in restored_functions.items():
        part_functions += pretty_format_function(func, "model", name)
        part_functions += "\n"

    serving_default = get_serving_default_function(model)
    if serving_default:
        part_functions += pretty_format_function(
            serving_default, "model", "signature['serving_default']"
        )
        part_functions += "\n"

    if not restored_functions and not serving_default:
        return (
            "No serving function was found in the saved model. "
            "In the model implementation, use `tf.function` decorator to mark "
            "the method needed for model serving. \n"
            "Find more details in related TensorFlow docs here "
            "https://www.tensorflow.org/api_docs/python/tf/saved_model/save"
        )
    return f"Found restored functions:\n{part_functions}"<|MERGE_RESOLUTION|>--- conflicted
+++ resolved
@@ -1,9 +1,5 @@
-<<<<<<< HEAD
-=======
+import typing as t
 import importlib.util
->>>>>>> 1f6892f0
-import typing as t
-import logging
 from typing import TYPE_CHECKING
 
 from ...exceptions import MissingDependencyException
