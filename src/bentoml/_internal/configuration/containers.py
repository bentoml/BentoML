from __future__ import annotations

import os
import math
import uuid
import typing as t
import logging
from copy import deepcopy
from typing import TYPE_CHECKING
from dataclasses import dataclass

import yaml
import schema as s
from simple_di import Provide
from simple_di import providers
from deepmerge.merger import Merger

from . import expand_env_var
from ..utils import split_with_quotes
from ..utils import validate_or_create_dir
from .helpers import flatten_dict
from .helpers import load_config_file
from .helpers import get_default_config
from .helpers import import_configuration_spec
from ..context import trace_context
from ..context import component_context
from ..resource import CpuResource
from ..resource import system_resources
from ...exceptions import BentoMLConfigException
from ..utils.unflatten import unflatten

if TYPE_CHECKING:
    from fs.base import FS

    from .. import external_typing as ext
    from ..models import ModelStore
    from ..utils.analytics import ServeInfo
    from ..server.metrics.prometheus import PrometheusClient

    SerializationStrategy = t.Literal["EXPORT_BENTO", "LOCAL_BENTO", "REMOTE_BENTO"]

config_merger = Merger(
    # merge dicts
    type_strategies=[(dict, "merge")],
    # override all other types
    fallback_strategies=["override"],
    # override conflicting types
    type_conflict_strategies=["override"],
)

logger = logging.getLogger(__name__)


class BentoMLConfiguration:
    def __init__(
        self,
        override_config_file: str | None = None,
        override_config_values: str | None = None,
        *,
        validate_schema: bool = True,
        use_version: int = 1,
    ):
        # Load default configuration with latest version.
        self.config = get_default_config(version=use_version)
        spec_module = import_configuration_spec(version=use_version)

        # User override configuration
        if override_config_file is not None:
            logger.info(
                "Applying user config override from path: %s" % override_config_file
            )
            override = load_config_file(override_config_file)
            if "version" not in override:
                # If users does not define a version, we then by default assume they are using v1
                # and we will migrate it to latest version
                logger.debug(
                    "User config does not define a version, assuming given config is version %d..."
                    % use_version
                )
                current = use_version
            else:
                current = override["version"]
            migration = getattr(import_configuration_spec(current), "migration", None)
            # Running migration layer if it exists
            if migration is not None:
                override = migration(override_config=dict(flatten_dict(override)))
            config_merger.merge(self.config, override)

        if override_config_values is not None:
            logger.info(
                "Applying user config override from ENV VAR: %s", override_config_values
            )
            lines = split_with_quotes(
                override_config_values,
                sep=r"\s+",
                quote='"',
                use_regex=True,
            )
            override_config_map = {
                k: yaml.safe_load(v)
                for k, v in [
                    split_with_quotes(line, sep="=", quote='"')
                    for line in lines
                    if line.strip()
                ]
            }
            # Note that this values will only support latest version of configuration,
            # as there is no way for us to infer what values user can pass in.
            # however, if users pass in a version inside this value, we will that to migrate up
            # if possible
            override_version = override_config_map.get("version", use_version)
            logger.debug(
                "Found defined 'version=%d' in BENTOML_CONFIG_OPTIONS."
                % override_version
            )
            migration = getattr(
                import_configuration_spec(override_version), "migration", None
            )
            # Running migration layer if it exists
            if migration is not None:
                override_config_map = migration(override_config=override_config_map)
            # Previous behaviour, before configuration versioning.
            try:
                override = unflatten(override_config_map)
            except ValueError as e:
                raise BentoMLConfigException(
                    f"Failed to parse config options from the env var:\n{e}.\n*** Note: You can use '\"' to quote the key if it contains special characters. ***"
                ) from None
            config_merger.merge(self.config, override)

        if override_config_file is not None or override_config_values is not None:
            self._finalize()

        if validate_schema:
            try:
                spec_module.SCHEMA.validate(self.config)
            except s.SchemaError as e:
                raise BentoMLConfigException(
                    f"Invalid configuration file was given:\n{e}"
                ) from None

    def _finalize(self):
        RUNNER_CFG_KEYS = [
<<<<<<< HEAD
            "optimizer",
=======
>>>>>>> bbb6fc91
            "batching",
            "resources",
            "logging",
            "metrics",
            "timeout",
<<<<<<< HEAD
            "strategy",
            "strategy_options",
        ]

=======
            "workers_per_resource",
        ]
>>>>>>> bbb6fc91
        global_runner_cfg = {k: self.config["runners"][k] for k in RUNNER_CFG_KEYS}
        custom_runners_cfg = dict(
            filter(
                lambda kv: kv[0] not in RUNNER_CFG_KEYS,
                self.config["runners"].items(),
            )
        )
        if custom_runners_cfg:
            for runner_name, runner_cfg in custom_runners_cfg.items():
                # key is a runner name
                if runner_cfg.get("resources") == "system":
                    runner_cfg["resources"] = system_resources()
                self.config["runners"][runner_name] = config_merger.merge(
                    deepcopy(global_runner_cfg),
                    runner_cfg,
                )

    def to_dict(self) -> providers.ConfigDictType:
        return t.cast(providers.ConfigDictType, self.config)


@dataclass
class _BentoMLContainerClass:
    config = providers.Configuration()

    @providers.SingletonFactory
    @staticmethod
    def bentoml_home() -> str:
        home = expand_env_var(
            str(
                os.environ.get(
                    "BENTOML_HOME", os.path.join(os.path.expanduser("~"), "bentoml")
                )
            )
        )
        bentos = os.path.join(home, "bentos")
        models = os.path.join(home, "models")
        envs = os.path.join(home, "envs")
        tmp_bentos = os.path.join(home, "tmp")

        validate_or_create_dir(home, bentos, models, envs, tmp_bentos)
        return home

    @providers.SingletonFactory
    @staticmethod
    def tmp_bento_store_dir(bentoml_home: str = Provide[bentoml_home]):
        return os.path.join(bentoml_home, "tmp")

    @providers.SingletonFactory
    @staticmethod
    def bento_store_dir(bentoml_home: str = Provide[bentoml_home]):
        return os.path.join(bentoml_home, "bentos")

    @providers.SingletonFactory
    @staticmethod
    def model_store_dir(bentoml_home: str = Provide[bentoml_home]):
        return os.path.join(bentoml_home, "models")

    @providers.SingletonFactory
    @staticmethod
    def env_store_dir(bentoml_home: str = Provide[bentoml_home]):
        return os.path.join(bentoml_home, "envs")

    @providers.SingletonFactory
    @staticmethod
    def env_store(bentoml_home: str = Provide[bentoml_home]) -> FS:
        import fs

        return fs.open_fs(os.path.join(bentoml_home, "envs"))

    @providers.SingletonFactory
    @staticmethod
    def bento_store(base_dir: str = Provide[bento_store_dir]):
        from ..bento import BentoStore

        return BentoStore(base_dir)

    @providers.SingletonFactory
    @staticmethod
    def tmp_bento_store(base_dir: str = Provide[tmp_bento_store_dir]):
        from ..bento import BentoStore

        return BentoStore(base_dir)

    @providers.SingletonFactory
    @staticmethod
    def model_store(base_dir: str = Provide[model_store_dir]) -> "ModelStore":
        from ..models import ModelStore

        return ModelStore(base_dir)

    @providers.SingletonFactory
    @staticmethod
    def session_id() -> str:
        return uuid.uuid1().hex

    api_server_config = config.api_server
    runners_config = config.runners

    grpc = api_server_config.grpc
    http = api_server_config.http
    ssl = api_server_config.ssl

    development_mode = providers.Static(True)
    serialization_strategy: SerializationStrategy = providers.Static("EXPORT_BENTO")

    @providers.SingletonFactory
    @staticmethod
    def yatai_client():
        from ..yatai_client import YataiClient

        return YataiClient()

    @providers.SingletonFactory
    @staticmethod
    def serve_info() -> ServeInfo:
        from ..utils.analytics import get_serve_info

        return get_serve_info()

    cors = http.cors

    @providers.SingletonFactory
    @staticmethod
    def access_control_options(
        allow_origins: list[str]
        | str
        | None = Provide[cors.access_control_allow_origins],
        allow_origin_regex: str
        | None = Provide[cors.access_control_allow_origin_regex],
        allow_credentials: bool | None = Provide[cors.access_control_allow_credentials],
        allow_methods: list[str]
        | str
        | None = Provide[cors.access_control_allow_methods],
        allow_headers: list[str]
        | str
        | None = Provide[cors.access_control_allow_headers],
        max_age: int | None = Provide[cors.access_control_max_age],
        expose_headers: list[str]
        | str
        | None = Provide[cors.access_control_expose_headers],
    ) -> dict[str, list[str] | str | int]:
        if isinstance(allow_origins, str):
            allow_origins = [allow_origins]

        if isinstance(allow_headers, str):
            allow_headers = [allow_headers]

        return {
            k: v
            for k, v in {
                "allow_origins": allow_origins,
                "allow_origin_regex": allow_origin_regex,
                "allow_credentials": allow_credentials,
                "allow_methods": allow_methods,
                "allow_headers": allow_headers,
                "max_age": max_age,
                "expose_headers": expose_headers,
            }.items()
            if v is not None
        }

    api_server_workers = providers.Factory[int](
        lambda workers: workers or math.ceil(CpuResource.from_system()),
        api_server_config.workers,
    )

    prometheus_multiproc_dir = providers.Factory[str](
        os.path.join,
        bentoml_home,
        "prometheus_multiproc_dir",
    )

    @providers.SingletonFactory
    @staticmethod
    def metrics_client(
        multiproc_dir: str = Provide[prometheus_multiproc_dir],
    ) -> PrometheusClient:
        from ..server.metrics.prometheus import PrometheusClient

        return PrometheusClient(multiproc_dir=multiproc_dir)

    tracing = config.tracing

    @providers.SingletonFactory
    @staticmethod
    def tracer_provider(
        tracer_type: str = Provide[tracing.exporter_type],
        sample_rate: float | None = Provide[tracing.sample_rate],
        timeout: int | None = Provide[tracing.timeout],
        max_tag_value_length: int | None = Provide[tracing.max_tag_value_length],
        zipkin: dict[str, t.Any] = Provide[tracing.zipkin],
        jaeger: dict[str, t.Any] = Provide[tracing.jaeger],
        otlp: dict[str, t.Any] = Provide[tracing.otlp],
    ):
        from opentelemetry.sdk.trace import TracerProvider
        from opentelemetry.sdk.resources import Resource
        from opentelemetry.sdk.resources import SERVICE_NAME
        from opentelemetry.sdk.resources import SERVICE_VERSION
        from opentelemetry.sdk.resources import SERVICE_NAMESPACE
        from opentelemetry.sdk.resources import SERVICE_INSTANCE_ID
        from opentelemetry.sdk.resources import OTELResourceDetector
        from opentelemetry.sdk.trace.export import BatchSpanProcessor

        from ...exceptions import InvalidArgument
        from ..utils.telemetry import ParentBasedTraceIdRatio

        if sample_rate is None:
            sample_rate = 0.0
        if sample_rate == 0.0:
            logger.debug(
                "'tracing.sample_rate' is set to zero. No traces will be collected. Please refer to https://docs.bentoml.org/en/latest/guides/tracing.html for more details."
            )

        # User can optionally configure the resource with the following environment variables. Only
        # configure resource if user has not explicitly configured it.
        system_otel_resources: Resource = OTELResourceDetector().detect()

        _resource = {}
        if component_context.component_name:
            _resource[SERVICE_NAME] = component_context.component_name
        if component_context.component_index:
            _resource[SERVICE_INSTANCE_ID] = component_context.component_index
        if component_context.bento_name:
            _resource[SERVICE_NAMESPACE] = component_context.bento_name
        if component_context.bento_version:
            _resource[SERVICE_VERSION] = component_context.bento_version

        bentoml_resource = Resource.create(_resource)

        resources = bentoml_resource.merge(system_otel_resources)
        trace_context.service_name = resources.attributes.get(SERVICE_NAME)

        # create tracer provider
        provider = TracerProvider(
            sampler=ParentBasedTraceIdRatio(sample_rate), resource=resources
        )
        if tracer_type == "zipkin" and any(zipkin.values()):
            from opentelemetry.exporter.zipkin.json import ZipkinExporter

            exporter = ZipkinExporter(
                endpoint=zipkin.get("endpoint"),
                local_node_ipv4=zipkin.get("local_node_ipv4"),
                local_node_ipv6=zipkin.get("local_node_ipv6"),
                local_node_port=zipkin.get("local_node_port"),
                max_tag_value_length=max_tag_value_length,
                timeout=timeout,
            )
        elif tracer_type == "jaeger" and any(jaeger.values()):
            protocol = jaeger.get("protocol")
            if protocol == "thrift":
                from opentelemetry.exporter.jaeger.thrift import JaegerExporter
            elif protocol == "grpc":
                from opentelemetry.exporter.jaeger.proto.grpc import JaegerExporter
            else:
                raise InvalidArgument(
                    f"Invalid 'api_server.tracing.jaeger.protocol' value: {protocol}"
                ) from None
            exporter = JaegerExporter(
                collector_endpoint=jaeger.get("collector_endpoint"),
                max_tag_value_length=max_tag_value_length,
                timeout=timeout,
                **jaeger[protocol],
            )
        elif tracer_type == "otlp" and any(otlp.values()):
            protocol = otlp.get("protocol")
            if protocol == "grpc":
                from opentelemetry.exporter.otlp.proto.grpc import trace_exporter
            elif protocol == "http":
                from opentelemetry.exporter.otlp.proto.http import trace_exporter
            else:
                raise InvalidArgument(
                    f"Invalid 'api_server.tracing.jaeger.protocol' value: {protocol}"
                ) from None
            exporter = trace_exporter.OTLPSpanExporter(
                endpoint=otlp.get("endpoint", None),
                compression=otlp.get("compression", None),
                timeout=timeout,
                **otlp[protocol],
            )
        elif tracer_type == "in_memory":
            # This will be used during testing, user shouldn't use this otherwise.
            # We won't document this in documentation.
            from opentelemetry.sdk.trace.export import in_memory_span_exporter

            exporter = in_memory_span_exporter.InMemorySpanExporter()
        else:
            return provider
        # When exporter is set
        provider.add_span_processor(BatchSpanProcessor(exporter))
        return provider

    @providers.SingletonFactory
    @staticmethod
    def tracing_excluded_urls(
        excluded_urls: str | list[str] | None = Provide[tracing.excluded_urls],
    ):
        from opentelemetry.util.http import ExcludeList
        from opentelemetry.util.http import parse_excluded_urls

        if isinstance(excluded_urls, list):
            return ExcludeList(excluded_urls)
        elif isinstance(excluded_urls, str):
            return parse_excluded_urls(excluded_urls)
        else:
            return ExcludeList([])

    # Mapping from runner name to RunnerApp file descriptor
    remote_runner_mapping = providers.Static[t.Dict[str, str]]({})
    plasma_db = providers.Static[t.Optional["ext.PlasmaClient"]](None)

    @providers.SingletonFactory
    @staticmethod
    def duration_buckets(
        duration: dict[str, t.Any] = Provide[api_server_config.metrics.duration]
    ) -> tuple[float, ...]:
        """
        Returns a tuple of duration buckets in seconds. If not explicitly configured,
        the Prometheus default is returned; otherwise, a set of exponential buckets
        generated based on the configuration is returned.
        """
        from ..utils.metrics import INF
        from ..utils.metrics import exponential_buckets

        if "buckets" in duration:
            return tuple(duration["buckets"]) + (INF,)
        else:
            if len(set(duration) - {"min", "max", "factor"}) == 0:
                return exponential_buckets(
                    duration["min"], duration["factor"], duration["max"]
                )
            raise BentoMLConfigException(
                f"Keys 'min', 'max', and 'factor' are required for 'duration' configuration, '{duration!r}'."
            ) from None

    @providers.SingletonFactory
    @staticmethod
    def logging_formatting(
        cfg: dict[str, t.Any] = Provide[api_server_config.logging.access.format],
    ) -> dict[str, str]:
        return cfg


BentoMLContainer = _BentoMLContainerClass()<|MERGE_RESOLUTION|>--- conflicted
+++ resolved
@@ -141,24 +141,16 @@
 
     def _finalize(self):
         RUNNER_CFG_KEYS = [
-<<<<<<< HEAD
             "optimizer",
-=======
->>>>>>> bbb6fc91
             "batching",
             "resources",
             "logging",
             "metrics",
             "timeout",
-<<<<<<< HEAD
             "strategy",
             "strategy_options",
-        ]
-
-=======
             "workers_per_resource",
         ]
->>>>>>> bbb6fc91
         global_runner_cfg = {k: self.config["runners"][k] for k in RUNNER_CFG_KEYS}
         custom_runners_cfg = dict(
             filter(
