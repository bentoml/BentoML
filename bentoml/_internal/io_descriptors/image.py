import io
import sys
import typing as t
from typing import TYPE_CHECKING
from urllib.parse import quote

from starlette.requests import Request
from multipart.multipart import parse_options_header
from starlette.responses import Response

from .base import IODescriptor
from ..utils import LazyLoader
from ...exceptions import BadInput, InvalidArgument, InternalServerError

<<<<<<< HEAD
if TYPE_CHECKING:  # pragma: no cover
=======
if TYPE_CHECKING:
    import numpy as np
>>>>>>> 5a6b24ba
    import PIL
    import numpy as np
    import PIL.Image
else:
    np = LazyLoader("np", globals(), "numpy")

    # NOTE: pillow-simd only benefits users who want to do preprocessing
    # TODO: add options for users to choose between simd and native mode
    _exc = f"""\
    `Pillow` is required to use {__name__}
    Instructions: `pip install -U Pillow`
    """
    PIL = LazyLoader("PIL", globals(), "PIL", exc_msg=_exc)
    PIL.Image = LazyLoader("PIL.Image", globals(), "PIL.Image", exc_msg=_exc)

if sys.version_info >= (3, 8):
    Literal = t.Literal
else:
    from typing_extensions import Literal


DEFAULT_PIL_MODE = "RGB"

_Mode = Literal[
    "1", "CMYK", "F", "HSV", "I", "L", "LAB", "P", "RGB", "RGBA", "RGBX", "YCbCr"
]

ImageType = t.Union["PIL.Image.Image", "np.ndarray[t.Any, np.dtype[t.Any]]"]


class Image(IODescriptor[ImageType]):
    """
    `Image` defines API specification for the inputs/outputs of a Service, where either
     inputs will be converted to or outputs will be converted from images as specified
     in your API function signature.

    .. Toy implementation of a transformers service for object detection::
        #obj_detc.py
        import bentoml
        from bentoml.io import Image, JSON
        import bentoml.transformers

        tag='google_vit_large_patch16_224:latest'
        runner = bentoml.transformers.load_runner(tag, tasks='image-classification',
                                                  device=-1,
                                                  feature_extractor="google/vit-large-patch16-224")

        svc = bentoml.Service("vit-object-detection", runners=[runner])

        @svc.api(input=Image(), output=JSON())
        def predict(input_img):
            res = runner.run_batch(input_img)
            return res

    Users then can then serve this service with `bentoml serve`::
        % bentoml serve ./obj_detc.py:svc --auto-reload

        (Press CTRL+C to quit)
        [INFO] Starting BentoML API server in development mode with auto-reload enabled
        [INFO] Serving BentoML Service "vit-object-detection" defined in "obj_detc.py"
        [INFO] API Server running on http://0.0.0.0:5000

    Users can then send a cURL requests like shown in different terminal session::
        # we will run on our input image test.png
        # image can get from http://images.cocodataset.org/val2017/000000039769.jpg
        % curl -H "Content-Type: multipart/form-data" -F
          'fileobj=@test.jpg;type=image/jpeg' http://0.0.0.0:8000/predict

        [{"score":0.8610631227493286,"label":"Egyptian cat"},
         {"score":0.08770329505205154,"label":"tabby, tabby cat"},
         {"score":0.03540956228971481,"label":"tiger cat"},
         {"score":0.004140055272728205,"label":"lynx, catamount"},
         {"score":0.0009498853469267488,"label":"Siamese cat, Siamese"}]%

    Args:
        pilmode (`str`, `optional`, default to `RGB`):
            Color mode for PIL.
        mime_type (`str`, `optional`, default to `image/jpeg`):
            Return MIME type for `starlette.response.Response`

    Returns:
        IO Descriptor that represents either a `np.ndarray` or a `PIL.Image.Image`.
    """

    MIME_EXT_MAPPING: t.Dict[str, str] = {}

    def __init__(
        self,
        pilmode: t.Optional["_Mode"] = DEFAULT_PIL_MODE,
        mime_type: str = "image/jpeg",
    ):
        PIL.Image.init()
        self.MIME_EXT_MAPPING.update({v: k for k, v in PIL.Image.MIME.items()})

        if mime_type.lower() not in self.MIME_EXT_MAPPING:  # pragma: no cover
            raise InvalidArgument(
                f"Invalid Image mime_type '{mime_type}', "
                f"Supported mime types are {', '.join(PIL.Image.MIME.values())} "
            )
        if pilmode is not None and pilmode not in PIL.Image.MODES:  # pragma: no cover
            raise InvalidArgument(
                f"Invalid Image pilmode '{pilmode}', "
                f"Supported PIL modes are {', '.join(PIL.Image.MODES)} "
            )

        self._mime_type = mime_type.lower()
        self._pilmode: t.Optional[_Mode] = pilmode
        self._format = self.MIME_EXT_MAPPING[mime_type]

    def openapi_schema(self) -> t.Dict[str, t.Dict[str, t.Any]]:
        return {self._mime_type: dict(schema=dict(type="string", format="binary"))}

    def openapi_request_schema(self) -> t.Dict[str, t.Any]:
        """Returns OpenAPI schema for incoming requests"""
        return self.openapi_schema()

    def openapi_responses_schema(self) -> t.Dict[str, t.Any]:
        """Returns OpenAPI schema for outcoming responses"""
        return self.openapi_schema()

    async def from_http_request(self, request: Request) -> ImageType:
        content_type, _ = parse_options_header(request.headers["content-type"])
        mime_type = content_type.decode().lower()
        if mime_type == "multipart/form-data":
            form = await request.form()
            bytes_ = await next(iter(form.values())).read()
        elif mime_type.startswith("image/") or content_type == self._mime_type:
            bytes_ = await request.body()
        else:
            raise BadInput(
                f"{self.__class__.__name__} should get `multipart/form-data`, "
                f"`{self._mime_type}` or `image/*`, got {content_type} instead"
            )
        return PIL.Image.open(io.BytesIO(bytes_))

    async def to_http_response(self, obj: ImageType) -> Response:
        if isinstance(obj, np.ndarray):
            image = PIL.Image.fromarray(obj, mode=self._pilmode)
        elif isinstance(obj, PIL.Image.Image):  # type: ignore
            image = obj
        else:
            raise InternalServerError(
                f"Unsupported Image type received: {type(obj)}, `{self.__class__.__name__}`"
                " only supports `np.ndarray` and `PIL.Image`"
            )
        filename = f"output.{self._format.lower()}"

        ret = io.BytesIO()
        image.save(ret, format=self._format)

        # rfc2183
        content_disposition_filename = quote(filename)
        if content_disposition_filename != filename:
            content_disposition = "attachment; filename*=utf-8''{}".format(
                content_disposition_filename
            )
        else:
            content_disposition = f'attachment; filename="{filename}"'
        headers = {"content-disposition": content_disposition}

        return Response(ret.getvalue(), media_type=self._mime_type, headers=headers)<|MERGE_RESOLUTION|>--- conflicted
+++ resolved
@@ -12,12 +12,7 @@
 from ..utils import LazyLoader
 from ...exceptions import BadInput, InvalidArgument, InternalServerError
 
-<<<<<<< HEAD
-if TYPE_CHECKING:  # pragma: no cover
-=======
 if TYPE_CHECKING:
-    import numpy as np
->>>>>>> 5a6b24ba
     import PIL
     import numpy as np
     import PIL.Image
