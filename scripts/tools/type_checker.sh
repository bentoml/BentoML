--- conflicted
+++ resolved
@@ -2,16 +2,10 @@
 
 GIT_ROOT=$(git rev-parse --show-toplevel)
 
-<<<<<<< HEAD
-cd "$GIT_ROOT" || exit
-
-pyright --stats
-=======
 cd "$GIT_ROOT" || exit 1
 
 source ./scripts/ci/helpers.sh
 
 INFO "(flake8) Typechecking codebase..."
 
-pyright -p . -w
->>>>>>> d432ea64
+pyright -p . -w