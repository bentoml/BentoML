--- conflicted
+++ resolved
@@ -64,11 +64,7 @@
     schema
     simple-di>=0.1.4
     starlette
-<<<<<<< HEAD
-    typing-extensions>=3.7.4,<4
-=======
     typing-extensions>=3.7
->>>>>>> 09cdf5ec
     backports-datetime-fromisoformat;python_version<"3.7"
     backports.cached-property;python_version<"3.8"
     importlib-metadata;python_version<"3.8"
