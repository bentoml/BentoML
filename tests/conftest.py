from __future__ import annotations

import os
import typing as t
<<<<<<< HEAD
import logging
=======
import pathlib
>>>>>>> aef7a08f

import yaml
import pytest

import bentoml
<<<<<<< HEAD
from bentoml.io import Text
=======
from bentoml._internal.utils import bentoml_cattr
>>>>>>> aef7a08f
from bentoml._internal.models import ModelStore
from bentoml._internal.models import ModelContext
from bentoml._internal.bento.build_config import BentoBuildConfig

TEST_MODEL_CONTEXT = ModelContext(
    framework_name="testing", framework_versions={"testing": "v1"}
)


<<<<<<< HEAD
def pytest_generate_tests(metafunc):
    from bentoml._internal.utils import analytics

    analytics.usage_stats.do_not_track.cache_clear()
    analytics.usage_stats.usage_event_debugging.cache_clear()

    os.environ["__BENTOML_DEBUG_USAGE"] = "False"
    os.environ["BENTOML_DO_NOT_TRACK"] = "True"


@pytest.fixture(scope="function")
def noop_service() -> bentoml.Service:
    class NoopModel:
        def predict(self, data: t.Any) -> t.Any:
            return data

    bentoml.picklable_model.save_model(
        "noop_model",
        NoopModel(),
        signatures={"predict": {"batchable": True}},
    )

    svc = bentoml.Service(
        name="noop_service",
        runners=[bentoml.picklable_model.get("noop_model").to_runner()],
    )

    @svc.api(input=Text(), output=Text())
    def noop_sync(data: str) -> str:  # type: ignore
        return data

    return svc
=======
@pytest.fixture(scope="function")
def reload_directory(
    request: pytest.FixtureRequest, tmp_path_factory: pytest.TempPathFactory
) -> t.Generator[pathlib.Path, None, None]:
    """
    This fixture will create an example bentoml working file directory
    and yield the results directory
    ./
    ├── models/  # mock default bentoml home models directory
    ├── [fdir, fdir_one, fdir_two]/
    │   ├── README.md
        ├── subdir/
        │   ├── README.md
    │   │   └── app.py
    │   ├── somerust.rs
    │   └── app.py
    ├── README.md
    ├── .bentoignore
    ├── bentofile.yaml
    ├── fname.ipynb
    ├── requirements.txt
    ├── service.py
    └── train.py
    """
    root = tmp_path_factory.mktemp("reload_directory")
    # create a models directory
    root.joinpath("models").mkdir()

    # enable this fixture to use with unittest.TestCase
    if request.cls is not None:
        request.cls.reload_directory = root

    root_file = [
        "README.md",
        "requirements.txt",
        "service.py",
        "train.py",
        "fname.ipynb",
    ]
    for f in root_file:
        p = root.joinpath(f)
        p.touch()

    build_config = BentoBuildConfig(
        service="service.py:svc",
        description="A mock service",
        exclude=["*.rs"],
    ).with_defaults()
    bentofile = root / "bentofile.yaml"
    bentofile.touch()
    with bentofile.open("w", encoding="utf-8") as f:
        yaml.safe_dump(bentoml_cattr.unstructure(build_config), f)

    custom_library = ["fdir", "fdir_one", "fdir_two"]
    for app in custom_library:
        ap = root.joinpath(app)
        ap.mkdir()
        dir_files: list[tuple[str, list[t.Any]]] = [
            ("README.md", []),
            ("subdir", ["README.md", "app.py"]),
            ("lib.rs", []),
            ("app.py", []),
        ]
        for name, maybe_files in dir_files:
            if maybe_files:
                dpath = ap.joinpath(name)
                dpath.mkdir()
                for f in maybe_files:
                    p = dpath.joinpath(f)
                    p.touch()
            else:
                p = ap.joinpath(name)
                p.touch()

    yield root
>>>>>>> aef7a08f


@pytest.fixture(scope="function", name="change_test_dir")
def fixture_change_test_dir(
    request: pytest.FixtureRequest,
) -> t.Generator[None, None, None]:
    os.chdir(request.fspath.dirname)  # type: ignore (bad pytest stubs)
    yield
    os.chdir(request.config.invocation_dir)  # type: ignore (bad pytest stubs)


@pytest.fixture(scope="session", name="dummy_model_store")
def fixture_dummy_model_store(tmpdir_factory: "pytest.TempPathFactory") -> ModelStore:
    store = ModelStore(tmpdir_factory.mktemp("models"))
    with bentoml.models.create(
        "testmodel",
        module=__name__,
        signatures={},
        context=TEST_MODEL_CONTEXT,
        _model_store=store,
    ):
        pass
    with bentoml.models.create(
        "testmodel",
        module=__name__,
        signatures={},
        context=TEST_MODEL_CONTEXT,
        _model_store=store,
    ):
        pass
    with bentoml.models.create(
        "anothermodel",
        module=__name__,
        signatures={},
        context=TEST_MODEL_CONTEXT,
        _model_store=store,
    ):
        pass
    return store


@pytest.fixture(scope="function", autouse=True, name="propagate_logs")
def fixture_propagate_logs() -> t.Generator[None, None, None]:
    logger = logging.getLogger("bentoml")
    # bentoml sets propagate to False by default, so we need to set it to True
    # for pytest caplog to recognize logs
    logger.propagate = True
    yield
    # restore propagate to False after tests
    logger.propagate = False<|MERGE_RESOLUTION|>--- conflicted
+++ resolved
@@ -2,21 +2,15 @@
 
 import os
 import typing as t
-<<<<<<< HEAD
 import logging
-=======
 import pathlib
->>>>>>> aef7a08f
 
 import yaml
 import pytest
 
 import bentoml
-<<<<<<< HEAD
 from bentoml.io import Text
-=======
 from bentoml._internal.utils import bentoml_cattr
->>>>>>> aef7a08f
 from bentoml._internal.models import ModelStore
 from bentoml._internal.models import ModelContext
 from bentoml._internal.bento.build_config import BentoBuildConfig
@@ -26,7 +20,6 @@
 )
 
 
-<<<<<<< HEAD
 def pytest_generate_tests(metafunc):
     from bentoml._internal.utils import analytics
 
@@ -59,7 +52,6 @@
         return data
 
     return svc
-=======
 @pytest.fixture(scope="function")
 def reload_directory(
     request: pytest.FixtureRequest, tmp_path_factory: pytest.TempPathFactory
@@ -135,7 +127,6 @@
                 p.touch()
 
     yield root
->>>>>>> aef7a08f
 
 
 @pytest.fixture(scope="function", name="change_test_dir")
