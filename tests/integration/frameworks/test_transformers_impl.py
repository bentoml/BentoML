--- conflicted
+++ resolved
@@ -2,8 +2,6 @@
 import requests
 import transformers.pipelines
 from transformers import set_seed
-from transformers.file_utils import CONFIG_NAME
-from transformers.file_utils import hf_bucket_url
 
 import bentoml.transformers
 from bentoml.exceptions import BentoMLException
@@ -88,15 +86,11 @@
         model_name, model_store=modelstore, **kwargs
     )
     _, model, tokenizer, _ = bentoml.transformers.load(
-<<<<<<< HEAD
         tag,
         framework=framework,
         from_tf="tf" in framework,
         lm_head="causal",
         model_store=modelstore,
-=======
-        tag, framework=framework, from_tf="tf" in framework, model_store=modelstore
->>>>>>> 1efd77c6
     )
     assert (
         generate_from_text(model, tokenizer, test_sentence, return_tensors=tensors_type)
