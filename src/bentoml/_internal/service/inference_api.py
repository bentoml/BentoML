from __future__ import annotations

import re
import typing as t
import inspect
from typing import Optional

import yaml

from ..types import is_compatible_type
<<<<<<< HEAD
from ..context import Context as Context
=======
from ..context import ServiceContext as Context
>>>>>>> bae06212
from ...exceptions import InvalidArgument
from ..io_descriptors import IODescriptor

RESERVED_API_NAMES = [
    "index",
    "swagger",
    "docs",
    "metrics",
    "healthz",
    "livez",
    "readyz",
]


class InferenceAPI:
    def __init__(
        self,
        user_defined_callback: t.Callable[..., t.Any] | None,
        input_descriptor: IODescriptor[t.Any],
        output_descriptor: IODescriptor[t.Any],
        name: Optional[str],
        doc: Optional[str] = None,
        route: Optional[str] = None,
    ):
        if user_defined_callback is not None:
            # Use user_defined_callback function variable if name not specified
            name = user_defined_callback.__name__ if name is None else name
            # Use user_defined_callback function docstring `__doc__` if doc not specified
            doc = user_defined_callback.__doc__ if doc is None else doc
        else:
            name = "" if name is None else name
            doc = "" if doc is None else doc

        # Use API name as route if route not specified
        route = name if route is None else route

        self.needs_ctx = False
        self.ctx_param = None
        input_type = input_descriptor.input_type()

        if user_defined_callback is not None:
            InferenceAPI._validate_name(name)
            InferenceAPI._validate_route(route)

            sig = inspect.signature(user_defined_callback)

            if len(sig.parameters) == 0:
                raise ValueError("Expected API function to take parameters.")

            if isinstance(input_type, dict):
                # note: in python 3.6 kwarg order was not guaranteed to be preserved,
                #       though it is in practice.
                for key in sig.parameters:
                    if key not in input_type:
                        if (
                            key in ["context", "ctx"]
                            or sig.parameters[key].annotation == Context
                        ):
                            if self.needs_ctx:
                                raise ValueError(
                                    f"API function has two context parameters: '{self.ctx_param}' and '{key}'; it should only have one."
                                )

                            self.needs_ctx = True
                            self.ctx_param = key
                            continue

                        raise ValueError(
                            f"API function has extra parameter with name '{key}'."
                        )

                    annotation: t.Type[t.Any] = sig.parameters[key].annotation
                    if (
                        isinstance(annotation, t.Type)
                        and annotation != inspect.Signature.empty
                    ):
                        # if type annotations have been successfully resolved
                        if not is_compatible_type(input_type[key], annotation):
                            raise TypeError(
                                f"Expected type of argument '{key}' to be '{input_type[key]}', got '{sig.parameters[key].annotation}'"
                            )

                expected_args = len(input_type) + (1 if self.needs_ctx else 0)
                if len(sig.parameters) != expected_args:
                    raise ValueError(
                        f"expected API function to have arguments ({', '.join(input_type.keys())}, [context]), got ({', '.join(sig.parameters.keys())})"
                    )

            else:
                param_iter = iter(sig.parameters)
                first_arg = next(param_iter)
                annotation = sig.parameters[first_arg].annotation
                if (
                    isinstance(annotation, t.Type)
                    and annotation != inspect.Signature.empty
                ):
                    if not is_compatible_type(input_type, annotation):
                        raise TypeError(
                            f"Expected type of argument '{first_arg}' to be '{input_type}', got '{sig.parameters[first_arg].annotation}'"
                        )

                if len(sig.parameters) > 2:
                    raise ValueError(
                        "API function should only take one or two arguments"
                    )
                elif len(sig.parameters) == 2:
                    self.needs_ctx = True

                    second_arg = next(param_iter)
                    annotation = sig.parameters[second_arg].annotation
                    if (
                        isinstance(annotation, t.Type)
                        and annotation != inspect.Signature.empty
                    ):
                        if not annotation == Context:
                            raise TypeError(
                                f"Expected type of argument '{second_arg}' to be '{input_type}', got '{sig.parameters[second_arg].annotation}'"
                            )

        if user_defined_callback is not None:
            self.func = user_defined_callback
        else:

            def nop(*args: t.Any, **kwargs: t.Any):
                return

            self.func = nop

        self.name = name
        self.multi_input = isinstance(input_type, dict)
        self.input = input_descriptor
        self.output = output_descriptor
        self.doc = doc
        self.route = route

    def __str__(self):
        return f"{self.__class__.__name__}({str(self.input)} → {str(self.output)})"

    @staticmethod
    def _validate_name(api_name: str):
        if not api_name.isidentifier():
            raise InvalidArgument(
                "Invalid API name: '{}', a valid identifier may only contain letters,"
                " numbers, underscores and not starting with a number.".format(api_name)
            )

        if api_name in RESERVED_API_NAMES:
            raise InvalidArgument(
                "Reserved API name: '{}' is reserved for infra endpoints".format(
                    api_name
                )
            )

    @staticmethod
    def _validate_route(route: str):
        if re.findall(
            r"[?#]+|^(//)|^:", route
        ):  # contains '?' or '#' OR  start with '//' OR start with ':'
            # https://tools.ietf.org/html/rfc3986#page-22
            raise InvalidArgument(
                "The path {} contains illegal url characters".format(route)
            )
        if route in RESERVED_API_NAMES:
            raise InvalidArgument(
                "Reserved API route: '{}' is reserved for infra endpoints".format(route)
            )


def _InferenceAPI_dumper(dumper: yaml.Dumper, api: InferenceAPI) -> yaml.Node:
    return dumper.represent_dict(
        {
            "route": api.route,
            "doc": api.doc,
            "input": api.input.__class__.__name__,
            "output": api.output.__class__.__name__,
        }
    )


yaml.add_representer(InferenceAPI, _InferenceAPI_dumper)<|MERGE_RESOLUTION|>--- conflicted
+++ resolved
@@ -8,11 +8,7 @@
 import yaml
 
 from ..types import is_compatible_type
-<<<<<<< HEAD
-from ..context import Context as Context
-=======
 from ..context import ServiceContext as Context
->>>>>>> bae06212
 from ...exceptions import InvalidArgument
 from ..io_descriptors import IODescriptor
 
