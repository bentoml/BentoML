--- conflicted
+++ resolved
@@ -30,28 +30,6 @@
     read_cb: t.Callable[[int], None] | None
     write_cb: t.Callable[[int], None] | None
 
-<<<<<<< HEAD
-=======
-    def __setattr__(self, name: str, value: t.Any) -> None:
-        return setattr(self._wrapped, name, value)
-
-    def wrapper_getattr(self, name: str):
-        """Actual `self.getattr` rather than self._wrapped.getattr"""
-        return getattr(self, name)
-
-    def wrapper_setattr(self, name: str, value: t.Any) -> None:
-        """Actual `self.setattr` rather than self._wrapped.setattr"""
-        return object.__setattr__(self, name, value)
-
-    def __init__(self, wrapped: t.Any):
-        """
-        Thin wrapper around a given object
-        """
-        self.wrapper_setattr("_wrapped", wrapped)
-
-
-class CallbackIOWrapper(ObjectWrapper, t.BinaryIO):
->>>>>>> de217a48
     def __init__(
         self,
         buffer: t.Any = None,
@@ -72,7 +50,7 @@
             self.read_cb(len(res))
         return res
 
-    def write(self, data: bytes):  # type: ignore  # python buffer types are too new and seem to not support something like Buffer+Sized as of now
+    def write(self, data: bytes) -> t.Any:  # type: ignore  # python buffer types are too new and seem to not support something like Buffer+Sized as of now
         res = super().write(data)
         if self.write_cb is not None:
             if hasattr(data, "__len__"):
