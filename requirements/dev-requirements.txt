--- conflicted
+++ resolved
@@ -4,9 +4,6 @@
 -r docs-requirements.txt
 twine
 wheel
-<<<<<<< HEAD
+setuptools-scm
 # stubs
-pandas-stubs  # officially supported by pandas teams
-=======
-setuptools-scm
->>>>>>> 6b430fa2
+pandas-stubs