#!/usr/bin/env bash

# Prerequisite:
# This scripts assumes BentoML and all its test dependencies are already installed:
#  
#  pip install -e .
#  pip install requirements/tests-requirements.txt


fname=$(basename "$0")
dname=$(dirname "$0")

source "$dname/helpers.sh"

set_on_failed_callback "ERR=1"

GIT_ROOT=$(git rev-parse --show-toplevel)

ERR=0

declare -a PYTESTARGS
CONFIG_FILE="$dname/config.yml"
REQ_FILE="/tmp/additional-requirements.txt"
SKIP_DEPS=0

cd "$GIT_ROOT" || exit

run_yq() {
  need_cmd yq
  yq "$@";
}

getval(){
  run_yq eval "$@" "$CONFIG_FILE";
}

run_python(){
  python -m "$@"
}

validate_yaml() {
  # validate YAML file
  if ! [ -f "$CONFIG_FILE" ]; then
    FAIL "$CONFIG_FILE does not exists"
    exit 1
  fi

  if ! (run_yq e --exit-status 'tag == "!!map" or tag== "!!seq"' "$CONFIG_FILE"> /dev/null); then
    FAIL "Invalid YAML file"
    exit 1
  fi
}


usage() {
  need_cmd cat

  cat <<HEREDOC
Running unit/integration tests with pytest and generate coverage reports. Make sure that given testcases is defined under $CONFIG_FILE.

Usage:
  $dname/$fname [-h|--help] [-v|--verbose] [-s|--skip_deps] <target> <pytest_additional_arguments>

Flags:
  -h, --help            show this message
  -v, --verbose         set verbose scripts
  -s, --skip_deps       skip install dependencies


If pytest_additional_arguments is given, this will be appended to given tests run.

Example:
  $ $dname/$fname pytorch --gpus
HEREDOC
  exit 2
}


parse_args() {
  if [ "${#@}" -eq 0 ]; then
    FAIL "$0 doesn't run without any arguments";
    exit 1;
  fi

  for arg in "$@"; do
    case "$arg" in
      -h | --help)
        usage;;
      -v | --verbose)
        set -x;
        shift;;
      -s | --skip_deps)
        SKIP_DEPS=1;
        shift;;
      *)
        ;;
    esac
  done
  PYTESTARGS=( "${*:2}" )
  shift $(( OPTIND - 1 ))
}


parse_config() {
  target=$@
  test_dir=
  is_dir=
  override_name_or_path=
  external_scripts=
  type_tests=

  test_dir=$(getval ".$target.root_test_dir")
  is_dir=$(getval ".$target.is_dir")
  override_name_or_path=$(getval ".$target.override_name_or_path")
  external_scripts=$(getval ".$target.external_scripts")
  type_tests=$(getval ".$target.type_tests")

  # processing file name
  if [[ "$override_name_or_path" != "" ]]; then
    fname="$override_name_or_path"
  elif [[ "$is_dir" == "false" ]]; then
    fname="test_""$target""_impl.py"
  elif [[ "$is_dir" == "true" ]]; then
    fname=""
    shift
  else
    fname="$target"
  fi

  # processing dependencies
  run_yq eval '.'"$target"'.dependencies[]' "$CONFIG_FILE" >"$REQ_FILE" || exit
}

install_yq() {
  target_dir="$HOME/.local/bin"

  mkdir -p "$target_dir"
  export PATH=$target_dir:$PATH

  YQ_VERSION=4.14.2
  echo "Trying to install yq..."
  __shell=$(uname | tr '[:upper:]' '[:lower:]')
  YQ_BINARY=yq_"$__shell"_amd64
  curl -fsSLO https://github.com/mikefarah/yq/releases/download/v"$YQ_VERSION"/"$YQ_BINARY".tar.gz
  echo "tar $YQ_BINARY.tar.gz and move to /usr/bin/yq..."
  tar -zvxf "$YQ_BINARY.tar.gz" "./$YQ_BINARY" && mv "./$YQ_BINARY" "$target_dir"/yq
  rm -f ./"$YQ_BINARY".tar.gz
}


main() {
  parse_args "$@"

  need_cmd make
  need_cmd curl
  need_cmd tr
  (need_cmd yq && echo "Using yq via $(which yq)...";) || install_yq

  run_python pip install -U pip setuptools


  for args in "$@"; do
    if [[ "$args" != "-"* ]]; then
      argv="$args"
      break;
    else
      shift;
    fi
  done

  #  validate_yaml
  parse_config "$argv"

  OPTS=(--cov=bentoml --cov-config="$GIT_ROOT"/setup.cfg --cov-report=xml:"$target.xml" --cov-report=term-missing)

<<<<<<< HEAD
  if [ -n "${PYTESTARGS[*]}" ];then
    OPTS=( ${OPTS[@]} ${PYTESTARGS[@]} )
  fi
  setup tests environment
  if [ -f "$REQ_FILE" ]; then
    run_python pip install -r "$REQ_FILE" || exit 1
=======
  if [ -n "${PYTESTARGS[*]}" ]; then
    # shellcheck disable=SC2206
    OPTS=( ${OPTS[@]} ${PYTESTARGS[@]} )
  fi

  if [ "$SKIP_DEPS" -eq 0 ]; then
    # setup tests environment
    if [ -f "$REQ_FILE" ]; then
      run_python pip install -r "$REQ_FILE" || exit 1
    fi
>>>>>>> 3948fb2c
  fi

  if [ -n "$external_scripts" ]; then
    eval "$external_scripts" || exit 1
  fi

  if [ "$type_tests" == 'e2e' ]; then
    cd "$GIT_ROOT"/"$test_dir"/"$fname" || exit 1
    path="."
  else
    path="$GIT_ROOT"/"$test_dir"/"$fname"
  fi

  if ! (run_python pytest "$path" "${OPTS[@]}"); then
    ERR=1
  fi

  # Return non-zero if pytest failed
  if ! test $ERR = 0; then
    FAIL "$args $type_tests tests failed!"
    exit 1
  fi

  PASS "$args $type_tests tests passed!"
}

main "$@" || exit 1

# vim: set ft=sh ts=2 sw=2 tw=0 et :<|MERGE_RESOLUTION|>--- conflicted
+++ resolved
@@ -173,14 +173,6 @@
 
   OPTS=(--cov=bentoml --cov-config="$GIT_ROOT"/setup.cfg --cov-report=xml:"$target.xml" --cov-report=term-missing)
 
-<<<<<<< HEAD
-  if [ -n "${PYTESTARGS[*]}" ];then
-    OPTS=( ${OPTS[@]} ${PYTESTARGS[@]} )
-  fi
-  setup tests environment
-  if [ -f "$REQ_FILE" ]; then
-    run_python pip install -r "$REQ_FILE" || exit 1
-=======
   if [ -n "${PYTESTARGS[*]}" ]; then
     # shellcheck disable=SC2206
     OPTS=( ${OPTS[@]} ${PYTESTARGS[@]} )
@@ -191,7 +183,6 @@
     if [ -f "$REQ_FILE" ]; then
       run_python pip install -r "$REQ_FILE" || exit 1
     fi
->>>>>>> 3948fb2c
   fi
 
   if [ -n "$external_scripts" ]; then
