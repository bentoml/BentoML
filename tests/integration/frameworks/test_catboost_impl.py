--- conflicted
+++ resolved
@@ -1,28 +1,18 @@
 import typing as t
 from typing import TYPE_CHECKING
 
-<<<<<<< HEAD
 import numpy as np
 import psutil
-=======
->>>>>>> 199ed13b
 import pytest
 import catboost as cbt
 from catboost.core import CatBoost
 from catboost.core import CatBoostRegressor
 from catboost.core import CatBoostClassifier
 
-<<<<<<< HEAD
-import bentoml.catboost
-from bentoml.exceptions import BentoMLException
-from tests.utils.helpers import assert_have_file_extension
-=======
 import bentoml.models
 import bentoml.catboost
 from bentoml.exceptions import BentoMLException
 from tests.utils.helpers import assert_have_file_extension
-from bentoml._internal.models import Model
->>>>>>> 199ed13b
 from tests.utils.frameworks.sklearn_utils import test_df
 
 if TYPE_CHECKING:
