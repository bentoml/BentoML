import datetime
import enum

<<<<<<< HEAD
from sqlalchemy import UniqueConstraint, Column, Integer, Enum, DateTime, String
from yatai.exceptions import LockUnavailable
from yatai.db import Base
=======
from sqlalchemy import Column, DateTime, Enum, Integer, String, UniqueConstraint

from bentoml.exceptions import LockUnavailable
from bentoml.yatai.db import Base
>>>>>>> 741667bc


# LOCK_STATUS is an enum of the type of lock currently held
class LOCK_STATUS(enum.Enum):
    read_lock = 1
    write_lock = 2


class Lock(Base):
    __tablename__ = "locks"
    __table_args__ = tuple(UniqueConstraint("resource_id", name="_resource_id_uc",))
    id = Column(Integer, primary_key=True)
    resource_id = Column(String, nullable=False, unique=True)
    lock_status = Column(Enum(LOCK_STATUS))
    locks_held = Column(Integer)
    ttl = Column(DateTime)

    # releases current lock
    def release(self, sess):
        self.locks_held -= 1

        # only delete lock row if no references left
        if self.locks_held == 0:
            sess.delete(self)

    # renews lock for `ttl_min` more min
    def renew(self, ttl_min):
        now = datetime.datetime.now()
        self.ttl = now + datetime.timedelta(minutes=ttl_min)


class LockStore(object):
    @staticmethod
    def _find_lock(sess, resource_id):
        lock_obj = sess.query(Lock).filter_by(resource_id=resource_id).first()
        return lock_obj

    # acquires a lock of type `lock_type` on `resource_id` that will expire in
    # `ttl_min` minutes
    @staticmethod
    def acquire(sess, lock_type, resource_id, ttl_min):
        now = datetime.datetime.now()
        ttl = now + datetime.timedelta(minutes=ttl_min)
        existing_lock = LockStore._find_lock(sess, resource_id)

        # no lock found; free to acquire
        if not existing_lock:
            # create lock with properties
            lock = Lock()
            lock.lock_status = lock_type
            lock.resource_id = resource_id
            lock.ttl = ttl
            lock.locks_held = 1
            sess.add(lock)
            return lock

        # existing lock expired, free to overwrite
        if existing_lock.ttl < now:
            existing_lock.lock_status = lock_type
            existing_lock.resource_id = resource_id
            existing_lock.ttl = ttl

            # locks_held can be held constant, we're just
            # overwriting existing lock
            return existing_lock

        # lock already exists
        if lock_type == LOCK_STATUS.read_lock:
            # acquire read lock
            if existing_lock.lock_status == LOCK_STATUS.write_lock:
                raise LockUnavailable("Failed to acquire read lock, write lock held")

            # current state is already read_lock, free to acquire read_lock
            # (multiple read_locks can be concurrently held)
            # bump ttl
            existing_lock.renew(ttl_min)
            existing_lock.locks_held += 1
            return existing_lock
        else:
            # acquire write lock
            # can't acquire write lock when any other lock is already held
            raise LockUnavailable("Failed to acquire write lock, another lock held")<|MERGE_RESOLUTION|>--- conflicted
+++ resolved
@@ -1,16 +1,10 @@
 import datetime
 import enum
 
-<<<<<<< HEAD
 from sqlalchemy import UniqueConstraint, Column, Integer, Enum, DateTime, String
 from yatai.exceptions import LockUnavailable
 from yatai.db import Base
-=======
-from sqlalchemy import Column, DateTime, Enum, Integer, String, UniqueConstraint
 
-from bentoml.exceptions import LockUnavailable
-from bentoml.yatai.db import Base
->>>>>>> 741667bc
 
 
 # LOCK_STATUS is an enum of the type of lock currently held
