# import logging
# from typing import TYPE_CHECKING, Optional
#
# from ..utils import cached_property
# from .bento_repository_api import BentoRepositoryAPIClient
#
# if TYPE_CHECKING:
#     from .proto.yatai_service_pb2_grpc import YataiStub
#
# logger = logging.getLogger(__name__)


import logging

from bentoml._internal.utils import cached_property
from bentoml._internal.yatai_client.bento_repository_api import BentoRepositoryAPIClient
from bentoml._internal.yatai_client.deployment_api import DeploymentAPIClient

logger = logging.getLogger(__name__)


class YataiClient:
    """
    Python Client for interacting with YataiService
    """

<<<<<<< HEAD
    def __init__(self, yatai_server_name: str):
        self._yatai_service = get_yatai_service()
        self.bundle_api_client = None
        self.deploy_api_client = None

    @cached_property
    def bundles(self):
        return BentoRepositoryAPIClient(self._yatai_service)

    @cached_property
    def deployment(self):
        return DeploymentAPIClient(self._yatai_service)

=======
>>>>>>> 826a51ae
    # def __init__(self, yatai_service: Optional["YataiStub"] = None):
    #     self.yatai_service = yatai_service if yatai_service else get_yatai_service()
    #     self.bento_repository_api_client = None
    #     self.deployment_api_client = None
    #
    # @cached_property
    # def repository(self) -> "BentoRepositoryAPIClient":
    #     return BentoRepositoryAPIClient(self.yatai_service)


def get_yatai_client(yatai_url: str = None) -> "YataiClient":
    """
    Args:
        yatai_url (`str`):
            Yatai Service URL address.

    Returns:
        :obj:`~YataiClient`, a python client
        to interact with :obj:`Yatai` gRPC server.

    Example::

        from bentoml.yatai.client import get_yatai_client

        custom_url = 'https://remote.yatai:50050'
        yatai_client = get_yatai_client(custom_url)
    """

    # yatai_service = get_yatai_service(channel_address=yatai_url)
    # return YataiClient(yatai_service=yatai_service)


@inject
def get_yatai_service(
    channel_address: str,
    access_token: str,
    access_token_header: str,
    tls_root_ca_cert: str,
    tls_client_key: str,
    tls_client_cert: str,
):
    import grpc

    from bentoml._internal.yatai_client.interceptor import header_client_interceptor
    from bentoml.yatai_client.proto.yatai_service_pb2_grpc import YataiStub

    channel_address = channel_address.strip()
    schema, addr = parse_grpc_url(channel_address)
    header_adder_interceptor = header_client_interceptor.header_adder_interceptor(
        access_token_header, access_token
    )
    if schema in ("grpc", "https"):
        tls_root_ca_cert = tls_root_ca_cert or certifi.where()
        with open(tls_client_cert, "rb") as fb:
            ca_cert = fb.read()
        if tls_client_key:
            with open(tls_client_key, "rb") as fb:
                tls_client_key = fb.read()
        if tls_client_cert:
            with open(tls_client_cert, "rb") as fb:
                tls_client_cert = fb.read()
        credentials = grpc.ssl_channel_credentials(
            root_certificates=ca_cert,
            private_key=tls_client_key,
            certificate_chain=tls_client_cert,
        )
        channel = grpc.secure_channel(addr, credentials)
    else:
        channel = grpc.insecure_channel(addr)

    return YataiStub(grpc.intercept_channel(channel, header_adder_interceptor))<|MERGE_RESOLUTION|>--- conflicted
+++ resolved
@@ -24,7 +24,6 @@
     Python Client for interacting with YataiService
     """
 
-<<<<<<< HEAD
     def __init__(self, yatai_server_name: str):
         self._yatai_service = get_yatai_service()
         self.bundle_api_client = None
@@ -38,8 +37,7 @@
     def deployment(self):
         return DeploymentAPIClient(self._yatai_service)
 
-=======
->>>>>>> 826a51ae
+
     # def __init__(self, yatai_service: Optional["YataiStub"] = None):
     #     self.yatai_service = yatai_service if yatai_service else get_yatai_service()
     #     self.bento_repository_api_client = None
