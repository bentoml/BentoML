<<<<<<< HEAD
# type: ignore[reportMissingTypeStubs]
=======
>>>>>>> 7d50f71f
import os
import re
import typing as t
import logging
from typing import TYPE_CHECKING
from distutils.dir_util import copy_tree

from simple_di import inject
from simple_di import Provide

from .exceptions import NotFound
from .exceptions import BentoMLException
from .exceptions import MissingDependencyException
from ._internal.types import Tag
from ._internal.utils import LazyLoader
from ._internal.models import Model
from ._internal.models import SAVE_NAMESPACE
from ._internal.runner import Runner
<<<<<<< HEAD
from ._internal.runner.utils import Params
=======
>>>>>>> 7d50f71f
from ._internal.configuration.containers import BentoMLContainer

logger = logging.getLogger(__name__)

PADDLE_MODEL_EXTENSION = ".pdmodel"
PADDLE_PARAMS_EXTENSION = ".pdiparams"

_paddle_exc = """\
Instruction for installing `paddlepaddle`:
- CPU support only: `pip install paddlepaddle -i https://mirror.baidu.com/pypi/simple`
- GPU support: (latest version): `python -m pip install paddlepaddle-gpu==2.1.3.post112 -f https://www.paddlepaddle.org.cn/whl/linux/mkl/avx/stable.html`.
    For other version of CUDA or different platforms refer to https://www.paddlepaddle.org.cn/ for more information
"""  # noqa: LN001
_hub_exc = (
    """\
`paddlehub` is required to use `bentoml.paddle.import_from_paddlehub()`. Make sure
have `paddlepaddle` installed beforehand. Install `paddlehub` with
`pip install paddlehub`.
"""
    + _paddle_exc
)

if TYPE_CHECKING:
    import numpy as np
    import paddle
    import paddle.nn
    import paddlehub as hub
    import paddle.inference
    import paddlehub.module.module as module
    from paddle.static import InputSpec
<<<<<<< HEAD
    from paddle.fluid.dygraph.dygraph_to_static.program_translator import StaticFunction

    from ._internal.models import ModelStore
else:
    hub = LazyLoader("hub", globals(), "paddlehub", exc_msg=_hub_exc)  # noqa: F811
    manager = LazyLoader(
        "manager", globals(), "paddlehub.module.manager", exc_msg=_hub_exc
    )
    server = LazyLoader(
        "server", globals(), "paddlehub.server.server", exc_msg=_hub_exc
    )
    np = LazyLoader("np", globals(), "numpy")  # noqa: F811
=======
    from _internal.models import ModelStore
    from paddle.fluid.dygraph.dygraph_to_static.program_translator import StaticFunction
>>>>>>> 7d50f71f

try:
    import paddle
    import paddle.nn
    import paddle.inference
    from paddle.fluid import core
except ImportError:  # pragma: no cover
    raise MissingDependencyException(_paddle_exc)

<<<<<<< HEAD
try:
    import importlib.metadata as importlib_metadata
except ImportError:
    import importlib_metadata
=======
>>>>>>> 7d50f71f


_PACKAGE = ["paddlepaddle", "paddlepaddle-gpu"]
for p in _PACKAGE:
    try:
        _paddle_version = importlib_metadata.version(p)
        break
    except importlib_metadata.PackageNotFoundError:
        pass

_paddlehub_version = importlib_metadata.version("paddlehub")

_supports_gpu = paddle.is_compiled_with_cuda()  # pylint: disable=used-before-assignment

# TODO: supports for PIL.Image and pd.DataFrame?
# try:
#     import PIL
#     import PIL.Image
# except ImportError:
#     PIL = None
#     PIL.Image = None
# _PIL_warning = """\
# `Pillow` is optionally required to use `bentoml.paddle._PaddlePaddleRunner._run_batch`.
# Instruction: `pip install -U Pillow`
# """
#
# try:
#     import pandas as pd
# except ImportError:
#     pd = None
# _pd_warning = """\
# `pandas` is optionally required to use `bentoml.paddle._PaddlePaddleRunner._run_batch`.
# Instruction: `pip install -U pandas`
# """


def device_count() -> int:  # pragma: no cover
    num_gpus = (
        core.get_cuda_device_count() if hasattr(core, "get_cuda_device_count") else 0
    )
    return num_gpus


def _clean_name(name: str) -> str:  # pragma: no cover
    return re.sub(r"\W|^(?=\d)-", "_", name)


def _load_paddle_bentoml_default_config(model: "Model") -> "paddle.inference.Config":
    # https://github.com/PaddlePaddle/Paddle/blob/develop/paddle/fluid/inference/api/analysis_config.cc
    config = paddle.inference.Config(
        model.path_of(f"{SAVE_NAMESPACE}{PADDLE_MODEL_EXTENSION}"),
        model.path_of(f"{SAVE_NAMESPACE}{PADDLE_PARAMS_EXTENSION}"),
    )
    config.enable_memory_optim()
    config.switch_ir_optim(True)
    return config


@inject
def load(
    tag: t.Union[str, Tag],
    config: t.Optional["paddle.inference.Config"] = None,
    model_store: "ModelStore" = Provide[BentoMLContainer.model_store],
    **kwargs: str,
) -> t.Union[
    "paddle.inference.Predictor", t.Union["module.RunModule", "module.ModuleV1"]
]:
    """
    Load a model from BentoML local modelstore with given name.

    Args:
        tag (`str`):
            Tag of a saved model in BentoML local modelstore.
        config (`paddle.inference.Config`, `optional`, default to `None`):
            Model config to be used to create a `Predictor` instance.
        model_store (`~bentoml._internal.models.store.ModelStore`, default to `BentoMLContainer.model_store`):
            BentoML modelstore, provided by DI Container.

    Returns:
        an instance of `paddle.inference.Predictor` from BentoML modelstore.

    Examples::
    """
    model = model_store.get(tag)
    if "paddlehub" in model.info.context:
        if model.info.options["from_local_dir"]:
            return hub.Module(directory=model.path)
        else:
            server.CacheUpdater(
                "update_cache",
                module=model.info.options["name"],
                version=model.info.options["version"],
            ).start()
            directory = (
                model.path
                if "_module_dir" not in model.info.options
                else model.path_of(model.info.options["_module_dir"])
            )
            return hub.Module(directory=directory, **kwargs)
    else:
        _config = _load_paddle_bentoml_default_config(model) if not config else config
        return paddle.inference.create_predictor(_config)


def _save(
    name: str,
    model: t.Union[str, "paddle.nn.Layer", "paddle.inference.Predictor"],
    version: t.Optional[str],
    branch: t.Optional[str],
    source: t.Optional[str],
    update: bool,
    ignore_env_mismatch: bool,
    hub_module_home: t.Optional[str],
    keep_download_from_hub: bool,
    *,
    input_spec: t.Optional[t.Union[t.List["InputSpec"], t.Tuple["InputSpec", ...]]],
    metadata: t.Optional[t.Dict[str, t.Any]],
    model_store: "ModelStore",
) -> Tag:
    context: t.Dict[str, t.Any] = {"paddlepaddle": _paddle_version}
    if isinstance(model, str):
        context["paddlehub"] = _paddlehub_version
        if not os.path.isdir(model):
            try:  # pragma: no cover
                # NOTE: currently there is no need to test this feature.
                _model = model_store.get(model)
                if not keep_download_from_hub:
                    logger.warning(
                        f"""\
`{name}` is found under BentoML modelstore. Returning {_model.tag}...

Mechanism: `bentoml.paddle.import_from_paddlehub` will initialize an instance of
 `LocalModuleManager` from `paddlehub`. We will check whether the module is already
 downloaded under `paddlehub` cache, then copy over to BentoML modelstore.
The reason behind the design is due to internal mechanism of `hub.Module` with regarding
 inference. If we save the module in Paddle inference format, there is no guarantee that
 users can use Module functionality. Refers to https://paddlehub.readthedocs.io/en/release-v2.1/tutorial/custom_module.html
 for how a Module is structured.

For most use-case where you are using pretrained model provided by PaddlePaddle
 (https://www.paddlepaddle.org.cn/hublist), since {_model.tag} exists, this means you
 have previously imported the module from paddlehub to BentoML modelstore, we will
 return the existing tag.
For use-case where you have a custom `hub.Module` or wanting to use different iteration
 of the aforementioned pretrained model, specify `keep_download_from_hub=True`,
 `version=<your_specific_version>` or any other related `kwargs`. Refers to
 https://paddlehub.readthedocs.io/en/release-v2.1/api/module.html for more information.
                        """
                    )
                    _tag = _model.tag
                    server.CacheUpdater(
                        "update_cache", module=model, version=version
                    ).start()
                    return _tag
            except (FileNotFoundError, NotFound):
                pass
    _model = Model.create(
        name,
        module=__name__,
        framework_context=context,
        metadata=metadata,
    )
    if isinstance(model, str):
        # NOTE: for paddlehub there is no way to skip Module initialization,
        #  since `paddlehub` will always initialize a `hub.Module` regardless
        #  of any situation. Therefore, the bottleneck will only happen one time
        #  when users haven't saved the pretrained model under paddlehub cache
        #  directory.
        if not hub.server_check():
            raise BentoMLException("Unable to connect to PaddleHub server.")
        if os.path.isdir(model):
            directory = model
            target = _model.path

            _model.info.options["from_local_dir"] = True
        else:
            _local_manager = manager.LocalModuleManager(home=hub_module_home)
            user_module_cls = _local_manager.search(name, source=source, branch=branch)
            if not user_module_cls or not user_module_cls.version.match(version):
                user_module_cls = _local_manager.install(
                    name=name,
                    version=version,
                    source=source,
                    update=update,
                    branch=branch,
                    ignore_env_mismatch=ignore_env_mismatch,
                )

            directory = _local_manager._get_normalized_path(user_module_cls.name)
            target = _model.path_of(user_module_cls.name)

            _model.info.options = {}
            _model.info.options.update(hub.Module.load_module_info(directory))
            _model.info.options["_module_dir"] = os.path.relpath(target, _model.path)
            _model.info.options["from_local_dir"] = False
        copy_tree(directory, target)
    else:
        paddle.jit.save(model, _model.path_of(SAVE_NAMESPACE), input_spec=input_spec)

    _model.save(model_store)
    return _model.tag


@inject
def save(
    name: str,
    model: t.Union["paddle.nn.Layer", "paddle.inference.Predictor", "StaticFunction"],
    *,
    input_spec: t.Optional[
        t.Union[t.List["InputSpec"], t.Tuple["InputSpec", ...]]
    ] = None,
    metadata: t.Optional[t.Dict[str, t.Any]] = None,
    model_store: "ModelStore" = Provide[BentoMLContainer.model_store],
) -> Tag:
    """
    Save a model instance to BentoML modelstore.

    Args:
        name (`str`):
            Name for given model instance. This should pass Python identifier check.
        model (`Union["paddle.nn.Layer", "paddle.inference.Predictor", "StaticFunction"]`):
            Instance of `paddle.nn.Layer`, decorated functions, or
            `paddle.inference.Predictor` to be saved.
        input_spec (`Union[List[InputSpec], Tuple[InputSpec, ...]]`, `optional`,
                    default to `None`):
            Describes the input of the saved model's forward method, which can be
             described by InputSpec or example Tensor. Moreover, we support to specify
             non-tensor type argument, such as `int`, `float`, `string`, or
             `list`/`dict` of them. If `None`, all input variables of the original
             Layer's forward method would be the inputs of the saved model. Generally
             this is NOT RECOMMENDED to use unless you know what you are doing.
        metadata (`t.Optional[t.Dict[str, t.Any]]`, default to `None`):
            Custom metadata for given model.
        model_store (`~bentoml._internal.models.store.ModelStore`, default to `BentoMLContainer.model_store`):
            BentoML modelstore, provided by DI Container.

    Returns:
        tag (`str` with a format `name:version`) where `name` is the defined name user
        set for their models, and version will be generated by BentoML.

    Examples::
    """
    return _save(
        name=name,
        model=model,
        input_spec=input_spec,
        metadata=metadata,
        model_store=model_store,
        version=None,
        branch=None,
        source=None,
        update=False,
        hub_module_home=None,
        ignore_env_mismatch=False,
        keep_download_from_hub=False,
    )


@inject
def import_from_paddlehub(
    model_name: str,
    name: t.Optional[str] = None,
    version: t.Optional[str] = None,
    branch: t.Optional[str] = None,
    source: t.Optional[str] = None,
    update: bool = False,
    ignore_env_mismatch: bool = False,
    hub_module_home: t.Optional[str] = None,
    keep_download_from_hub: bool = False,
    *,
    metadata: t.Optional[t.Dict[str, t.Any]] = None,
    model_store: "ModelStore" = Provide[BentoMLContainer.model_store],
) -> Tag:
    """
    Import models from PaddleHub and save it under BentoML modelstore.

    Args:
        model_name (`str`):
            Name for a PaddleHub model. This can be either path to a Hub module, model
             name, for both v2 and v1.
        name (`str`, `optional`, default to `None`):
            Name for given model instance. This should pass Python identifier check. If
             not specified, then BentoML will save under `model_name`.
        version (`str`, `optional`, default to `None`):
            The version limit of the module, only takes effect when the `name` is
             specified. When the local Module does not meet the specified version
             conditions, PaddleHub will re-request the server to download the
             appropriate Module. Default to None, This means that the local Module will
             be used. If the Module does not exist, PaddleHub will download the latest
             version available from the server according to the usage environment.
        source (`str`, `optional`, default to `None`):
            Url of a git repository. If this parameter is specified, PaddleHub will no
             longer download the specified Module from the default server, but will look
             for it in the specified repository.
        update (`bool`, `optional`, default to `False`):
            Whether to update the locally cached git repository, only takes effect when
            the `source` is specified.
        branch (`str`, `optional`, default to `None`):
            The branch of the specified git repository
        ignore_env_mismatch (`bool`, `optional`, default to `False`):
            Whether to ignore the environment mismatch when installing the Module.
        hub_module_home (`str`, `optional`, default is `None`):
            Location to save for your PaddleHub cache. If `None`, then default to use
             PaddleHub default cache, which is under `$HOME/.paddlehub`
        keep_download_from_hub (`bool`, `optional`, default to `False`):
            Whether to re-download pretrained model from hub.
        metadata (`t.Optional[t.Dict[str, t.Any]]`, default to `None`):
            Custom metadata for given model.
        model_store (`~bentoml._internal.models.store.ModelStore`, default to `BentoMLContainer.model_store`):
            BentoML modelstore, provided by DI Container.

    Returns:
        tag (`str` with a format `name:version`) where `name` is the defined name user
        set for their models, and version will be generated by BentoML.

    Examples::

    """
    _name = model_name.split("/")[-1] if os.path.isdir(model_name) else model_name

    return _save(
        name=_clean_name(_name) if not name else name,
        model=model_name,
        input_spec=None,
        version=version,
        branch=branch,
        source=source,
        update=update,
        ignore_env_mismatch=ignore_env_mismatch,
        hub_module_home=hub_module_home,
        keep_download_from_hub=keep_download_from_hub,
        metadata=metadata,
        model_store=model_store,
    )


class _PaddlePaddleRunner(Runner):
    @inject
    def __init__(
        self,
        tag: t.Union[str, Tag],
        infer_api_callback: str,
        *,
        device: str,
        enable_gpu: bool,
        gpu_mem_pool_mb: int,
        config: t.Optional["paddle.inference.Config"],
        resource_quota: t.Optional[t.Dict[str, t.Any]],
        batch_options: t.Optional[t.Dict[str, t.Any]],
        model_store: "ModelStore" = Provide[BentoMLContainer.model_store],
    ):
        import paddle

        if enable_gpu and not paddle.is_compiled_with_cuda():
            raise BentoMLException(
                "`enable_gpu=True` while CUDA is not currently supported by existing paddlepaddle."
                " Make sure to install `paddlepaddle-gpu` and try again."
            )
        in_store_tag = model_store.get(tag).tag

        super().__init__(str(in_store_tag), resource_quota, batch_options)
        self._infer_api_callback = infer_api_callback
        self._model_store = model_store
        self._enable_gpu = enable_gpu
        self._tag = in_store_tag
        self._setup_runner_config(device, enable_gpu, gpu_mem_pool_mb, config=config)

    # pylint: disable=attribute-defined-outside-init
    def _setup_runner_config(
        self,
        device: str,
        enable_gpu: bool,
        gpu_mem_pool_mb: int,
        config: t.Optional["paddle.inference.Config"],
    ) -> None:
        _config = (
            _load_paddle_bentoml_default_config(self._model_store.get(self._tag))
            if not config
            else config
        )
        if "xpu" in device:
            raise RuntimeError("XPU is not yet supported by BentoML")
        if enable_gpu:
            if gpu_mem_pool_mb == 0:
                gpu_mem_pool_mb = 1024  # default init to 1GB for gpu memory
            if "gpu" not in device:
                logger.debug(
                    f"`enable_gpu=True`, while `device={device}`, changing device to gpu..."
                )
                # this will default to gpu:0
                device = "gpu"
            _config.enable_use_gpu(gpu_mem_pool_mb)
        else:
            # If not specific mkldnn, you can set the blas thread.
            # `num_threads` should not be greater than the number of cores in the CPU.
            _config.set_cpu_math_library_num_threads(self.num_concurrency_per_replica)
            _config.enable_mkldnn()
            _config.disable_gpu()
        paddle.set_device(device)
        self._runner_config = _config

    @property
    def required_models(self) -> t.List[Tag]:
        return [self._tag]

    @property
    def num_concurrency_per_replica(self) -> int:
        if self._enable_gpu and self.resource_quota.on_gpu:
            return 1
        return int(round(self.resource_quota.cpu))

    @property
    def num_replica(self) -> int:
        if self._enable_gpu:
            count = device_count()  # type: int
            return count
        return 1

    # pylint: disable=attribute-defined-outside-init
    def _setup(self) -> None:
        self._model = load(
            self._tag, config=self._runner_config, model_store=self._model_store
        )
        self._infer_func = getattr(self._model, self._infer_api_callback)

    # pylint: disable=arguments-differ
    def _run_batch(
        self,
        *args: str,
        **kwargs: str,
<<<<<<< HEAD
    ) -> t.Union[t.Any, t.List["np.ndarray[t.Any, np.dtype[t.Any]]"]]:
        if "paddlehub" in self._model_info.info.context:
=======
    ) -> t.Union[t.Any, t.List["np.ndarray"]]:  # type: ignore[override]
        model_info = self._model_store.get(self._tag)
        if "paddlehub" in model_info.info.context:
>>>>>>> 7d50f71f
            return self._infer_func(*args, **kwargs)
        else:
            res: t.List["np.ndarray[t.Any, np.dtype[t.Any]]"] = list()
            params = Params[
                t.Union[paddle.Tensor, "np.ndarray[t.Any, np.dtype[t.Any]]"]
            ](*args, **kwargs)
            return_argmax = t.cast(bool, params.kwargs.pop("return_argmax", False))

            def _mapping(
                item: t.Union[paddle.Tensor, "np.ndarray[t.Any, np.dtype[t.Any]]"]
            ) -> "np.ndarray[t.Any, np.dtype[t.Any]]":
                if isinstance(item, paddle.Tensor):
                    item = input_data.numpy()
                # TODO: supports for PIL.Image and DataFrame?
                # else:
                #     if PIL is not None:
                #         if isinstance(input_data, PIL.Image.Image):
                #             input_data = input_data.fromarray(input_data)
                #     else:
                #         logger.warning(_PIL_warning)
                #     if pd is not None:
                #         if isinstance(input_data, pd.DataFrame):
                #             input_data = input_data.to_numpy(dtype=np.float32)
                #         else:
                #             logger.warning(_pd_warning)
                return item

            params = params.map(_mapping)

            input_data = params.args[0]
            input_names = self._model.get_input_names()
            output_names = self._model.get_output_names()

            for i, name in enumerate(input_names):
                input_tensor = self._model.get_input_handle(name)
                input_tensor.reshape(input_data[i].shape)
                input_tensor.copy_from_cpu(input_data[i].copy())

            self._infer_func()

            for i, name in enumerate(output_names):
                output_tensor = self._model.get_output_handle(name)
                output_data = output_tensor.copy_to_cpu()
                res.append(np.asarray(output_data))
            if return_argmax:
                return np.argmax(res, dims=-1)  # type: ignore[call-overload]
            return res


@inject
def load_runner(
    tag: t.Union[str, Tag],
    *,
    infer_api_callback: str = "run",
    device: str = "cpu",
    enable_gpu: bool = False,
    gpu_mem_pool_mb: int = 0,
    config: t.Optional["paddle.inference.Config"] = None,
    resource_quota: t.Optional[t.Dict[str, t.Any]] = None,
    batch_options: t.Optional[t.Dict[str, t.Any]] = None,
    model_store: "ModelStore" = Provide[BentoMLContainer.model_store],
) -> "_PaddlePaddleRunner":
    """
    Runner represents a unit of serving logic that can be scaled horizontally to
    maximize throughput. `bentoml.paddle.load_runner` implements a Runner class that
    either wraps around `paddle.inference.Predictor` or `paddlehub.module.Module`,
    which optimize it for the BentoML runtime.

    Args:
        tag (`str`):
            Model tag to retrieve model from modelstore
        infer_api_callback (`str`, `optional`, default to `run`):
            Inference API function that will be used during `run_batch`. If `tag`
             is a tag of a `hub.Module`, then `infer_api_callback` should be changed
             to corresponding API endpoint offered by given module.
        config (`paddle.inference.Config`, `optional`, default to `None`):
            Config for inference. If None is specified, then use BentoML default.
        device (`str`, `optional`, default to `cpu`):
            Type of device either paddle Predictor or `hub.Module` will be running on.
             Currently only supports CPU and GPU. Kunlun XPUs is currently NOT
             SUPPORTED.
        enable_gpu (`bool`, `optional`, default to `False`):
            Whether to enable GPU.
        gpu_mem_pool_mb (`int`, `optional`, default to 0):
            Amount of memory one wants to allocate to GPUs. By default we will allocate
        resource_quota (`t.Dict[str, t.Any]`, default to `None`):
            Dictionary to configure resources allocation for runner.
        batch_options (`t.Dict[str, t.Any]`, default to `None`):
            Dictionary to configure batch options for runner in a service context.
        model_store (`~bentoml._internal.models.store.ModelStore`, default to `BentoMLContainer.model_store`):
            BentoML modelstore, provided by DI Container.

    Returns:
        Runner instances for `bentoml.paddle` model

    Examples::
    """
    return _PaddlePaddleRunner(
        tag=tag,
        infer_api_callback=infer_api_callback,
        device=device,
        enable_gpu=enable_gpu,
        gpu_mem_pool_mb=gpu_mem_pool_mb,
        config=config,
        resource_quota=resource_quota,
        batch_options=batch_options,
        model_store=model_store,
    )<|MERGE_RESOLUTION|>--- conflicted
+++ resolved
@@ -1,7 +1,3 @@
-<<<<<<< HEAD
-# type: ignore[reportMissingTypeStubs]
-=======
->>>>>>> 7d50f71f
 import os
 import re
 import typing as t
@@ -16,14 +12,11 @@
 from .exceptions import BentoMLException
 from .exceptions import MissingDependencyException
 from ._internal.types import Tag
+from ._internal.runner.utils import Params
 from ._internal.utils import LazyLoader
 from ._internal.models import Model
 from ._internal.models import SAVE_NAMESPACE
 from ._internal.runner import Runner
-<<<<<<< HEAD
-from ._internal.runner.utils import Params
-=======
->>>>>>> 7d50f71f
 from ._internal.configuration.containers import BentoMLContainer
 
 logger = logging.getLogger(__name__)
@@ -54,7 +47,6 @@
     import paddle.inference
     import paddlehub.module.module as module
     from paddle.static import InputSpec
-<<<<<<< HEAD
     from paddle.fluid.dygraph.dygraph_to_static.program_translator import StaticFunction
 
     from ._internal.models import ModelStore
@@ -63,14 +55,8 @@
     manager = LazyLoader(
         "manager", globals(), "paddlehub.module.manager", exc_msg=_hub_exc
     )
-    server = LazyLoader(
-        "server", globals(), "paddlehub.server.server", exc_msg=_hub_exc
-    )
+    server = LazyLoader("server", globals(), "paddlehub.server.server", exc_msg=_hub_exc)
     np = LazyLoader("np", globals(), "numpy")  # noqa: F811
-=======
-    from _internal.models import ModelStore
-    from paddle.fluid.dygraph.dygraph_to_static.program_translator import StaticFunction
->>>>>>> 7d50f71f
 
 try:
     import paddle
@@ -80,13 +66,10 @@
 except ImportError:  # pragma: no cover
     raise MissingDependencyException(_paddle_exc)
 
-<<<<<<< HEAD
 try:
     import importlib.metadata as importlib_metadata
 except ImportError:
     import importlib_metadata
-=======
->>>>>>> 7d50f71f
 
 
 _PACKAGE = ["paddlepaddle", "paddlepaddle-gpu"]
@@ -436,10 +419,10 @@
         config: t.Optional["paddle.inference.Config"],
         resource_quota: t.Optional[t.Dict[str, t.Any]],
         batch_options: t.Optional[t.Dict[str, t.Any]],
+        return_argmax: bool,
         model_store: "ModelStore" = Provide[BentoMLContainer.model_store],
     ):
-        import paddle
-
+        assert paddle is not None, MissingDependencyException(_paddle_exc)
         if enable_gpu and not paddle.is_compiled_with_cuda():
             raise BentoMLException(
                 "`enable_gpu=True` while CUDA is not currently supported by existing paddlepaddle."
@@ -452,6 +435,7 @@
         self._model_store = model_store
         self._enable_gpu = enable_gpu
         self._tag = in_store_tag
+        self._return_argmax = return_argmax
         self._setup_runner_config(device, enable_gpu, gpu_mem_pool_mb, config=config)
 
     # pylint: disable=attribute-defined-outside-init
@@ -506,7 +490,7 @@
         return 1
 
     # pylint: disable=attribute-defined-outside-init
-    def _setup(self) -> None:
+    def _setup(self) -> None:  # type: ignore[reportImcompatibleMethodOverride]
         self._model = load(
             self._tag, config=self._runner_config, model_store=self._model_store
         )
@@ -515,23 +499,15 @@
     # pylint: disable=arguments-differ
     def _run_batch(
         self,
-        *args: str,
-        **kwargs: str,
-<<<<<<< HEAD
+        *args: t.Any,
+        **kwargs: t.Any,
     ) -> t.Union[t.Any, t.List["np.ndarray[t.Any, np.dtype[t.Any]]"]]:
-        if "paddlehub" in self._model_info.info.context:
-=======
-    ) -> t.Union[t.Any, t.List["np.ndarray"]]:  # type: ignore[override]
         model_info = self._model_store.get(self._tag)
         if "paddlehub" in model_info.info.context:
->>>>>>> 7d50f71f
             return self._infer_func(*args, **kwargs)
         else:
             res: t.List["np.ndarray[t.Any, np.dtype[t.Any]]"] = list()
-            params = Params[
-                t.Union[paddle.Tensor, "np.ndarray[t.Any, np.dtype[t.Any]]"]
-            ](*args, **kwargs)
-            return_argmax = t.cast(bool, params.kwargs.pop("return_argmax", False))
+            params = Params[t.Union[paddle.Tensor, "np.ndarray[t.Any, np.dtype[t.Any]]"]](*args, **kwargs)
 
             def _mapping(
                 item: t.Union[paddle.Tensor, "np.ndarray[t.Any, np.dtype[t.Any]]"]
@@ -569,7 +545,7 @@
                 output_tensor = self._model.get_output_handle(name)
                 output_data = output_tensor.copy_to_cpu()
                 res.append(np.asarray(output_data))
-            if return_argmax:
+            if self._return_argmax:
                 return np.argmax(res, dims=-1)  # type: ignore[call-overload]
             return res
 
@@ -583,6 +559,7 @@
     enable_gpu: bool = False,
     gpu_mem_pool_mb: int = 0,
     config: t.Optional["paddle.inference.Config"] = None,
+    return_argmax: bool = False,
     resource_quota: t.Optional[t.Dict[str, t.Any]] = None,
     batch_options: t.Optional[t.Dict[str, t.Any]] = None,
     model_store: "ModelStore" = Provide[BentoMLContainer.model_store],
@@ -632,4 +609,5 @@
         resource_quota=resource_quota,
         batch_options=batch_options,
         model_store=model_store,
+        return_argmax=return_argmax
     )